--- conflicted
+++ resolved
@@ -275,10 +275,4 @@
   std::map<std::string, AllowedCollision::Type> default_entries_;
   std::map<std::string, DecideContactFn> default_allowed_contacts_;
 };
-<<<<<<< HEAD
-}  // namespace collision_detection
-
-#endif
-=======
-}
->>>>>>> 1a308e47
+}