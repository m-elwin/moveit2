--- conflicted
+++ resolved
@@ -50,12 +50,8 @@
  */
 namespace constraint_samplers
 {
-<<<<<<< HEAD
-MOVEIT_CLASS_FORWARD(ConstraintSampler)
-=======
-MOVEIT_CLASS_FORWARD(ConstraintSampler);  // Defines ConstraintSamplerPtr, ConstPtr, WeakPtr... etc
-
->>>>>>> 382aa5a8
+MOVEIT_CLASS_FORWARD(ConstraintSampler)  // Defines ConstraintSamplerPtr, ConstPtr, WeakPtr... etc
+
 /**
  * \brief ConstraintSampler is an abstract base class that allows the
  * sampling of a kinematic state for a particular group of a robot.
