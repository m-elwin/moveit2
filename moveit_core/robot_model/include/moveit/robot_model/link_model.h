/*********************************************************************
* Software License Agreement (BSD License)
*
*  Copyright (c) 2012, Willow Garage, Inc.
*  All rights reserved.
*
*  Redistribution and use in source and binary forms, with or without
*  modification, are permitted provided that the following conditions
*  are met:
*
*   * Redistributions of source code must retain the above copyright
*     notice, this list of conditions and the following disclaimer.
*   * Redistributions in binary form must reproduce the above
*     copyright notice, this list of conditions and the following
*     disclaimer in the documentation and/or other materials provided
*     with the distribution.
*   * Neither the name of Willow Garage, Inc. nor the names of its
*     contributors may be used to endorse or promote products derived
*     from this software without specific prior written permission.
*
*  THIS SOFTWARE IS PROVIDED BY THE COPYRIGHT HOLDERS AND CONTRIBUTORS
*  "AS IS" AND ANY EXPRESS OR IMPLIED WARRANTIES, INCLUDING, BUT NOT
*  LIMITED TO, THE IMPLIED WARRANTIES OF MERCHANTABILITY AND FITNESS
*  FOR A PARTICULAR PURPOSE ARE DISCLAIMED. IN NO EVENT SHALL THE
*  COPYRIGHT OWNER OR CONTRIBUTORS BE LIABLE FOR ANY DIRECT, INDIRECT,
*  INCIDENTAL, SPECIAL, EXEMPLARY, OR CONSEQUENTIAL DAMAGES (INCLUDING,
*  BUT NOT LIMITED TO, PROCUREMENT OF SUBSTITUTE GOODS OR SERVICES;
*  LOSS OF USE, DATA, OR PROFITS; OR BUSINESS INTERRUPTION) HOWEVER
*  CAUSED AND ON ANY THEORY OF LIABILITY, WHETHER IN CONTRACT, STRICT
*  LIABILITY, OR TORT (INCLUDING NEGLIGENCE OR OTHERWISE) ARISING IN
*  ANY WAY OUT OF THE USE OF THIS SOFTWARE, EVEN IF ADVISED OF THE
*  POSSIBILITY OF SUCH DAMAGE.
*********************************************************************/

#ifndef MOVEIT_ROBOT_MODEL_LINK_MODEL_
#define MOVEIT_ROBOT_MODEL_LINK_MODEL_

#include <map>
#include <string>
#include <vector>
#include <utility>
#include <Eigen/Geometry>
#include <geometric_shapes/shapes.h>
#include <geometric_shapes/shape_messages.h>

namespace robot_model
{

class JointModel;

/** \brief A link from the robot. Contains the constant transform applied to the link and its geometry */
class LinkModel
{
  friend class RobotModel;
public:
  
  EIGEN_MAKE_ALIGNED_OPERATOR_NEW
  
  typedef std::map<const LinkModel*, Eigen::Affine3d, std::less<const LinkModel*>, 
                   Eigen::aligned_allocator<std::pair<const LinkModel*, Eigen::Affine3d> > > AssociatedFixedTransformMap;

  LinkModel();
  ~LinkModel();
  
  /** \brief The name of this link */
  const std::string& getName() const
  {
    return name_;
  }

  /** \brief The index of this joint when traversing the kinematic tree in depth first fashion */
  int getTreeIndex() const
  {
    return tree_index_;
  }
  
  /** \brief Get the joint model whose child this link is. There will always be a parent joint */
  const JointModel* getParentJointModel() const
  {
    return parent_joint_model_;
  }
  
  /** \brief A link may have 0 or more child joints. From those joints there will certainly be other descendant links */
  const std::vector<JointModel*>& getChildJointModels() const
  {
    return child_joint_models_;
  }
  
  /** \brief When transforms are computed for this link,
      they are usually applied to the link's origin. The
      joint origin transform acts as an offset -- it is
      pre-applied before any other transform */
  const Eigen::Affine3d& getJointOriginTransform() const
  {
    return joint_origin_transform_;
  }
  
  /** \brief If the kinematic model was constructed with a root other
      than the one in the URDF, some joints need to be applied in
      reverse. This flag indicates whether the joint connecting from
      the parent link should be reversed or not.*/
  bool isJointReversed() const
  {
    return reverse_joint_;
  }
  
  /** \brief In addition to the link transform, the geometry
      of a link that is used for collision checking may have
      a different offset itself, with respect to the origin */
  const Eigen::Affine3d& getCollisionOriginTransform() const
  {
    return collision_origin_transform_;
  }
  
  /** \brief Get shape associated to the collision geometry for this link */
  const shapes::ShapeConstPtr& getShape() const
  {
    return shape_;
  }

  /** \brief Get shape associated to the collision geometry for this link */
  const shapes::ShapeMsg& getShapeMsg() const
  {
    return shape_msg_;
  }
  
  /** \brief Get the extenrs of the link's geometry (dimensions of axis-aligned bounding box when the link is positioned at origin) */
  const Eigen::Vector3d& getShapeExtentsAtOrigin() const
  {
    return shape_extents_;
  }

  /** \brief Get the set of links that are attached to this one via fixed transforms */
  const AssociatedFixedTransformMap& getAssociatedFixedTransforms() const
  {
    return associated_fixed_transforms_;
  }
    
  /** \brief Get the filename of the mesh resource for collision checking this link. This can be empty if a primitive shape is used instead of a mesh
      or if collision checking defaults to using the visual mesh. */
  const std::string& getCollisionMeshFilename() const
  {
    return collision_mesh_filename_;
  }
  
  /** \brief Get the filename of the mesh resource used for visual display of this link */
  const std::string& getVisualMeshFilename() const
  {
    return visual_mesh_filename_;
  }
  
  /** \brief Get the scale of the mesh resource for this link */
  const Eigen::Vector3d& getVisualMeshScale() const
  {
    return visual_scale_;
  }
  
private:
  
  /** \brief Name of the link */
  std::string               name_;
  
  /** \brief JointModel that connects this link to the parent link */
  JointModel               *parent_joint_model_;
  
  /** \brief List of descending joints (each connects to a child link) */
  std::vector<JointModel*>  child_joint_models_;

  /** \brief The set of links that are attached to this one via fixed transforms */
  AssociatedFixedTransformMap associated_fixed_transforms_;
  
  /** \brief The constant transform applied to the link (local) */
  Eigen::Affine3d           joint_origin_transform_;
  
  /** \brief The constant transform applied to the collision geometry of the link (local) */
  Eigen::Affine3d           collision_origin_transform_;
  
  /** \brief Flag indicating whether the joint is used in reverse or not */
  bool                      reverse_joint_;
  
  /** \brief The collision geometry of the link */
  shapes::ShapeConstPtr     shape_;
  
  /** \brief The collision geometry of the link as a message */
  shapes::ShapeMsg          shape_msg_;

  /** \brief The extents if shape (dimensions of axis aligned bounding box when shape is at origin */
  Eigen::Vector3d           shape_extents_;
  
  /** \brief Filename associated with the collision geometry mesh of this link (loaded in shape_). If empty, no mesh was used. */
  std::string               collision_mesh_filename_;
  
  /** \brief Filename associated with the visual geometry mesh of this link (loaded in shape_). If empty, no mesh was used. */
<<<<<<< HEAD
  std::string               visual_mesh_filename_;
=======
  std::string               visual_filename_;

  /** \brief Scale factor associated with the visual geometry mesh of this link (loaded in shape_). If empty, no mesh was used. */
  Eigen::Vector3d           visual_scale_;
>>>>>>> 8bd934e4
  
  /** \brief The index assigned to this link when traversing the kinematic tree in depth first fashion */
  int                       tree_index_;
  
};
}

#endif<|MERGE_RESOLUTION|>--- conflicted
+++ resolved
@@ -135,13 +135,6 @@
   {
     return associated_fixed_transforms_;
   }
-    
-  /** \brief Get the filename of the mesh resource for collision checking this link. This can be empty if a primitive shape is used instead of a mesh
-      or if collision checking defaults to using the visual mesh. */
-  const std::string& getCollisionMeshFilename() const
-  {
-    return collision_mesh_filename_;
-  }
   
   /** \brief Get the filename of the mesh resource used for visual display of this link */
   const std::string& getVisualMeshFilename() const
@@ -152,7 +145,7 @@
   /** \brief Get the scale of the mesh resource for this link */
   const Eigen::Vector3d& getVisualMeshScale() const
   {
-    return visual_scale_;
+    return visual_mesh_scale_;
   }
   
 private:
@@ -187,18 +180,11 @@
   /** \brief The extents if shape (dimensions of axis aligned bounding box when shape is at origin */
   Eigen::Vector3d           shape_extents_;
   
-  /** \brief Filename associated with the collision geometry mesh of this link (loaded in shape_). If empty, no mesh was used. */
-  std::string               collision_mesh_filename_;
-  
-  /** \brief Filename associated with the visual geometry mesh of this link (loaded in shape_). If empty, no mesh was used. */
-<<<<<<< HEAD
+  /** \brief Filename associated with the visual geometry mesh of this link. If empty, no mesh was used. */
   std::string               visual_mesh_filename_;
-=======
-  std::string               visual_filename_;
 
-  /** \brief Scale factor associated with the visual geometry mesh of this link (loaded in shape_). If empty, no mesh was used. */
-  Eigen::Vector3d           visual_scale_;
->>>>>>> 8bd934e4
+  /** \brief Scale factor associated with the visual geometry mesh of this link. */
+  Eigen::Vector3d           visual_mesh_scale_;
   
   /** \brief The index assigned to this link when traversing the kinematic tree in depth first fashion */
   int                       tree_index_;
