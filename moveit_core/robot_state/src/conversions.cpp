/*********************************************************************
 * Software License Agreement (BSD License)
 *
 *  Copyright (c) 2013, Ioan A. Sucan
 *  Copyright (c) 2011-2013, Willow Garage, Inc.
 *  All rights reserved.
 *
 *  Redistribution and use in source and binary forms, with or without
 *  modification, are permitted provided that the following conditions
 *  are met:
 *
 *   * Redistributions of source code must retain the above copyright
 *     notice, this list of conditions and the following disclaimer.
 *   * Redistributions in binary form must reproduce the above
 *     copyright notice, this list of conditions and the following
 *     disclaimer in the documentation and/or other materials provided
 *     with the distribution.
 *   * Neither the name of the Willow Garage nor the names of its
 *     contributors may be used to endorse or promote products derived
 *     from this software without specific prior written permission.
 *
 *  THIS SOFTWARE IS PROVIDED BY THE COPYRIGHT HOLDERS AND CONTRIBUTORS
 *  "AS IS" AND ANY EXPRESS OR IMPLIED WARRANTIES, INCLUDING, BUT NOT
 *  LIMITED TO, THE IMPLIED WARRANTIES OF MERCHANTABILITY AND FITNESS
 *  FOR A PARTICULAR PURPOSE ARE DISCLAIMED. IN NO EVENT SHALL THE
 *  COPYRIGHT OWNER OR CONTRIBUTORS BE LIABLE FOR ANY DIRECT, INDIRECT,
 *  INCIDENTAL, SPECIAL, EXEMPLARY, OR CONSEQUENTIAL DAMAGES (INCLUDING,
 *  BUT NOT LIMITED TO, PROCUREMENT OF SUBSTITUTE GOODS OR SERVICES;
 *  LOSS OF USE, DATA, OR PROFITS; OR BUSINESS INTERRUPTION) HOWEVER
 *  CAUSED AND ON ANY THEORY OF LIABILITY, WHETHER IN CONTRACT, STRICT
 *  LIABILITY, OR TORT (INCLUDING NEGLIGENCE OR OTHERWISE) ARISING IN
 *  ANY WAY OUT OF THE USE OF THIS SOFTWARE, EVEN IF ADVISED OF THE
 *  POSSIBILITY OF SUCH DAMAGE.
 *********************************************************************/

/* Author: Ioan Sucan, Dave Coleman */

#include <moveit/robot_state/conversions.h>
#include <geometric_shapes/shape_operations.h>
#include <tf2_eigen/tf2_eigen.h>
#include <boost/lexical_cast.hpp>
#include "rclcpp/rclcpp.hpp"

namespace moveit
{
namespace core
{
// ********************************************
// * Internal (hidden) functions
// ********************************************

namespace
{
// Logger
static const rclcpp::Logger LOGGER = rclcpp::get_logger("moveit_robot_state.conversions");

static bool _jointStateToRobotState(const sensor_msgs::msg::JointState& joint_state, RobotState& state)
{
  if (joint_state.name.size() != joint_state.position.size())
  {
    RCLCPP_ERROR(LOGGER, "Different number of names and positions in JointState message: %zu, %zu",
                 joint_state.name.size(), joint_state.position.size());
    return false;
  }

  state.setVariableValues(joint_state);

  return true;
}

static bool _multiDOFJointsToRobotState(const sensor_msgs::msg::MultiDOFJointState& mjs, RobotState& state,
                                        const Transforms* tf)
{
  std::size_t nj = mjs.joint_names.size();
  if (nj != mjs.transforms.size())
  {
    RCLCPP_ERROR(LOGGER, "Different number of names, values or frames in MultiDOFJointState message.");
    return false;
  }

  bool error = false;
  Eigen::Isometry3d inv_t;
  bool use_inv_t = false;

  if (nj > 0 && !Transforms::sameFrame(mjs.header.frame_id, state.getRobotModel()->getModelFrame()))
  {
    if (tf)
      try
      {
        // find the transform that takes the given frame_id to the desired fixed frame
        const Eigen::Isometry3d& t2fixed_frame = tf->getTransform(mjs.header.frame_id);
        // we update the value of the transform so that it transforms from the known fixed frame to the desired child
        // link
        inv_t = t2fixed_frame.inverse();
        use_inv_t = true;
      }
      catch (std::exception& ex)
      {
        RCLCPP_ERROR(LOGGER, "Caught %s", ex.what());
        error = true;
      }
    else
      error = true;

    if (error)
<<<<<<< HEAD
      RCLCPP_WARN(LOGGER, "The transform for multi-dof joints was specified in frame '%s' "
                          "but it was not possible to transform that to frame '%s'",
                  mjs.header.frame_id.c_str(), state.getRobotModel()->getModelFrame().c_str());
=======
      ROS_WARN_NAMED(LOGNAME,
                     "The transform for multi-dof joints was specified in frame '%s' "
                     "but it was not possible to transform that to frame '%s'",
                     mjs.header.frame_id.c_str(), state.getRobotModel()->getModelFrame().c_str());
>>>>>>> 7ad2bc7b
  }

  for (std::size_t i = 0; i < nj; ++i)
  {
    const std::string& joint_name = mjs.joint_names[i];
    if (!state.getRobotModel()->hasJointModel(joint_name))
    {
      RCLCPP_WARN(LOGGER, "No joint matching multi-dof joint '%s'", joint_name.c_str());
      error = true;
      continue;
    }
    Eigen::Isometry3d transf = tf2::transformToEigen(mjs.transforms[i]);
    // if frames do not mach, attempt to transform
    if (use_inv_t)
      transf = transf * inv_t;

    state.setJointPositions(joint_name, transf);
  }

  return !error;
}

static inline void _robotStateToMultiDOFJointState(const RobotState& state, sensor_msgs::msg::MultiDOFJointState& mjs)
{
  const std::vector<const JointModel*>& js = state.getRobotModel()->getMultiDOFJointModels();
  mjs.joint_names.clear();
  mjs.transforms.clear();
  for (const JointModel* joint_model : js)
  {
    geometry_msgs::msg::TransformStamped p;
    if (state.dirtyJointTransform(joint_model))
    {
      Eigen::Isometry3d t;
      t.setIdentity();
      joint_model->computeTransform(state.getJointPositions(joint_model), t);
      p = tf2::eigenToTransform(t);
    }
    else
      p = tf2::eigenToTransform(state.getJointTransform(joint_model));
    mjs.joint_names.push_back(joint_model->getName());
    mjs.transforms.push_back(p.transform);
  }
  mjs.header.frame_id = state.getRobotModel()->getModelFrame();
}

class ShapeVisitorAddToCollisionObject : public boost::static_visitor<void>
{
public:
  ShapeVisitorAddToCollisionObject(moveit_msgs::msg::CollisionObject* obj) : boost::static_visitor<void>(), obj_(obj)
  {
  }

  void addToObject(const shapes::ShapeMsg& sm, const geometry_msgs::msg::Pose& pose)
  {
    pose_ = &pose;
    boost::apply_visitor(*this, sm);
  }

  void operator()(const shape_msgs::msg::Plane& shape_msg) const
  {
    obj_->planes.push_back(shape_msg);
    obj_->plane_poses.push_back(*pose_);
  }

  void operator()(const shape_msgs::msg::Mesh& shape_msg) const
  {
    obj_->meshes.push_back(shape_msg);
    obj_->mesh_poses.push_back(*pose_);
  }

  void operator()(const shape_msgs::msg::SolidPrimitive& shape_msg) const
  {
    obj_->primitives.push_back(shape_msg);
    obj_->primitive_poses.push_back(*pose_);
  }

private:
  moveit_msgs::msg::CollisionObject* obj_;
  const geometry_msgs::msg::Pose* pose_;
};

static void _attachedBodyToMsg(const AttachedBody& attached_body, moveit_msgs::msg::AttachedCollisionObject& aco)
{
  aco.link_name = attached_body.getAttachedLinkName();
  aco.detach_posture = attached_body.getDetachPosture();
  const std::set<std::string>& touch_links = attached_body.getTouchLinks();
  aco.touch_links.clear();
  for (const std::string& touch_link : touch_links)
    aco.touch_links.push_back(touch_link);
  aco.object.header.frame_id = aco.link_name;
  aco.object.id = attached_body.getName();

  aco.object.operation = moveit_msgs::msg::CollisionObject::ADD;
  const std::vector<shapes::ShapeConstPtr>& ab_shapes = attached_body.getShapes();
  const EigenSTL::vector_Isometry3d& ab_tf = attached_body.getFixedTransforms();
  ShapeVisitorAddToCollisionObject sv(&aco.object);
  aco.object.primitives.clear();
  aco.object.meshes.clear();
  aco.object.planes.clear();
  aco.object.primitive_poses.clear();
  aco.object.mesh_poses.clear();
  aco.object.plane_poses.clear();
  for (std::size_t j = 0; j < ab_shapes.size(); ++j)
  {
    shapes::ShapeMsg sm;
    if (shapes::constructMsgFromShape(ab_shapes[j].get(), sm))
    {
      geometry_msgs::msg::Pose p;
      p = tf2::toMsg(ab_tf[j]);
      sv.addToObject(sm, p);
    }
  }
  aco.object.subframe_names.clear();
  aco.object.subframe_poses.clear();
  for (const auto& frame_pair : attached_body.getSubframeTransforms())
  {
    aco.object.subframe_names.push_back(frame_pair.first);
    geometry_msgs::msg::Pose pose;
    pose = tf2::toMsg(frame_pair.second);
    aco.object.subframe_poses.push_back(pose);
  }
}

static void _msgToAttachedBody(const Transforms* tf, const moveit_msgs::msg::AttachedCollisionObject& aco,
                               RobotState& state)
{
  if (aco.object.operation == moveit_msgs::msg::CollisionObject::ADD)
  {
    if (!aco.object.primitives.empty() || !aco.object.meshes.empty() || !aco.object.planes.empty())
    {
      if (aco.object.primitives.size() != aco.object.primitive_poses.size())
      {
        RCLCPP_ERROR(LOGGER, "Number of primitive shapes does not match "
                             "number of poses in collision object message");
        return;
      }

      if (aco.object.meshes.size() != aco.object.mesh_poses.size())
      {
        RCLCPP_ERROR(LOGGER, "Number of meshes does not match number of poses in collision object message");
        return;
      }

      if (aco.object.planes.size() != aco.object.plane_poses.size())
      {
        RCLCPP_ERROR(LOGGER, "Number of planes does not match number of poses in collision object message");
        return;
      }

      if (aco.object.subframe_poses.size() != aco.object.subframe_names.size())
      {
        RCLCPP_ERROR(LOGGER, "Number of subframe poses does not match number of subframe names in message");
        return;
      }

      const LinkModel* lm = state.getLinkModel(aco.link_name);
      if (lm)
      {
        std::vector<shapes::ShapeConstPtr> shapes;
        EigenSTL::vector_Isometry3d poses;

        for (std::size_t i = 0; i < aco.object.primitives.size(); ++i)
        {
          shapes::Shape* s = shapes::constructShapeFromMsg(aco.object.primitives[i]);
          if (s)
          {
            Eigen::Isometry3d p;
            tf2::fromMsg(aco.object.primitive_poses[i], p);
            shapes.push_back(shapes::ShapeConstPtr(s));
            poses.push_back(p);
          }
        }
        for (std::size_t i = 0; i < aco.object.meshes.size(); ++i)
        {
          shapes::Shape* s = shapes::constructShapeFromMsg(aco.object.meshes[i]);
          if (s)
          {
            Eigen::Isometry3d p;
            tf2::fromMsg(aco.object.mesh_poses[i], p);
            shapes.push_back(shapes::ShapeConstPtr(s));
            poses.push_back(p);
          }
        }
        for (std::size_t i = 0; i < aco.object.planes.size(); ++i)
        {
          shapes::Shape* s = shapes::constructShapeFromMsg(aco.object.planes[i]);
          if (s)
          {
            Eigen::Isometry3d p;
            tf2::fromMsg(aco.object.plane_poses[i], p);

            shapes.push_back(shapes::ShapeConstPtr(s));
            poses.push_back(p);
          }
        }

        moveit::core::FixedTransformsMap subframe_poses;
        for (std::size_t i = 0; i < aco.object.subframe_poses.size(); ++i)
        {
          Eigen::Isometry3d p;
          tf2::fromMsg(aco.object.subframe_poses[i], p);
          std::string name = aco.object.subframe_names[i];
          subframe_poses[name] = p;
        }

        // Transform shape poses and subframes to link frame
        if (!Transforms::sameFrame(aco.object.header.frame_id, aco.link_name))
        {
          bool frame_found = false;
          Eigen::Isometry3d t0;
          t0 = state.getFrameTransform(aco.object.header.frame_id, &frame_found);
          if (!frame_found)
          {
            if (tf && tf->canTransform(aco.object.header.frame_id))
              t0 = tf->getTransform(aco.object.header.frame_id);
            else
            {
              t0.setIdentity();
<<<<<<< HEAD
              RCLCPP_ERROR(LOGGER, "Cannot properly transform from frame '%s'. "
                                   "The pose of the attached body may be incorrect",
                           aco.object.header.frame_id.c_str());
=======
              ROS_ERROR_NAMED(LOGNAME,
                              "Cannot properly transform from frame '%s'. "
                              "The pose of the attached body may be incorrect",
                              aco.object.header.frame_id.c_str());
>>>>>>> 7ad2bc7b
            }
          }
          Eigen::Isometry3d t = state.getGlobalLinkTransform(lm).inverse() * t0;
          for (Eigen::Isometry3d& pose : poses)
            pose = t * pose;
          for (auto& subframe_pose : subframe_poses)
            subframe_pose.second = t * subframe_pose.second;
        }

        if (shapes.empty())
        {
          RCLCPP_ERROR(LOGGER, "There is no geometry to attach to link '%s' as part of attached body '%s'",
                       aco.link_name.c_str(), aco.object.id.c_str());
        }
        else
        {
          if (state.clearAttachedBody(aco.object.id))
<<<<<<< HEAD
            RCLCPP_DEBUG(LOGGER, "The robot state already had an object named '%s' attached to link '%s'. "
                                 "The object was replaced.",
                         aco.object.id.c_str(), aco.link_name.c_str());
=======
            ROS_DEBUG_NAMED(LOGNAME,
                            "The robot state already had an object named '%s' attached to link '%s'. "
                            "The object was replaced.",
                            aco.object.id.c_str(), aco.link_name.c_str());
>>>>>>> 7ad2bc7b
          state.attachBody(aco.object.id, shapes, poses, aco.touch_links, aco.link_name, aco.detach_posture,
                           subframe_poses);
          RCLCPP_DEBUG(LOGGER, "Attached object '%s' to link '%s'", aco.object.id.c_str(), aco.link_name.c_str());
        }
      }
    }
    else
      RCLCPP_ERROR(LOGGER, "The attached body for link '%s' has no geometry", aco.link_name.c_str());
  }
  else if (aco.object.operation == moveit_msgs::msg::CollisionObject::REMOVE)
  {
    if (!state.clearAttachedBody(aco.object.id))
      RCLCPP_ERROR(LOGGER, "The attached body '%s' can not be removed because it does not exist",
                   aco.link_name.c_str());
  }
  else
    RCLCPP_ERROR(LOGGER, "Unknown collision object operation: %d", aco.object.operation);
}

static bool _robotStateMsgToRobotStateHelper(const Transforms* tf, const moveit_msgs::msg::RobotState& robot_state,
                                             RobotState& state, bool copy_attached_bodies)
{
  bool valid;
  const moveit_msgs::msg::RobotState& rs = robot_state;

  if (!rs.is_diff && rs.joint_state.name.empty() && rs.multi_dof_joint_state.joint_names.empty())
  {
    RCLCPP_ERROR(LOGGER, "Found empty JointState message");
    return false;
  }

  bool result1 = _jointStateToRobotState(robot_state.joint_state, state);
  bool result2 = _multiDOFJointsToRobotState(robot_state.multi_dof_joint_state, state, tf);
  valid = result1 || result2;

  if (valid && copy_attached_bodies)
  {
    if (!robot_state.is_diff)
      state.clearAttachedBodies();
    for (const moveit_msgs::msg::AttachedCollisionObject& attached_collision_object :
         robot_state.attached_collision_objects)
      _msgToAttachedBody(tf, attached_collision_object, state);
  }

  return valid;
}
}  // namespace

// ********************************************

// ********************************************
// * Exposed functions
// ********************************************

bool jointStateToRobotState(const sensor_msgs::msg::JointState& joint_state, RobotState& state)
{
  bool result = _jointStateToRobotState(joint_state, state);
  state.update();
  return result;
}

bool robotStateMsgToRobotState(const moveit_msgs::msg::RobotState& robot_state, RobotState& state,
                               bool copy_attached_bodies)
{
  bool result = _robotStateMsgToRobotStateHelper(nullptr, robot_state, state, copy_attached_bodies);
  state.update();
  return result;
}

bool robotStateMsgToRobotState(const Transforms& tf, const moveit_msgs::msg::RobotState& robot_state, RobotState& state,
                               bool copy_attached_bodies)
{
  bool result = _robotStateMsgToRobotStateHelper(&tf, robot_state, state, copy_attached_bodies);
  state.update();
  return result;
}

void robotStateToRobotStateMsg(const RobotState& state, moveit_msgs::msg::RobotState& robot_state,
                               bool copy_attached_bodies)
{
  robot_state.is_diff = false;
  robotStateToJointStateMsg(state, robot_state.joint_state);
  _robotStateToMultiDOFJointState(state, robot_state.multi_dof_joint_state);

  if (copy_attached_bodies)
  {
    std::vector<const AttachedBody*> attached_bodies;
    state.getAttachedBodies(attached_bodies);
    attachedBodiesToAttachedCollisionObjectMsgs(attached_bodies, robot_state.attached_collision_objects);
  }
}

void attachedBodiesToAttachedCollisionObjectMsgs(
    const std::vector<const AttachedBody*>& attached_bodies,
    std::vector<moveit_msgs::msg::AttachedCollisionObject>& attached_collision_objs)
{
  attached_collision_objs.resize(attached_bodies.size());
  for (std::size_t i = 0; i < attached_bodies.size(); ++i)
    _attachedBodyToMsg(*attached_bodies[i], attached_collision_objs[i]);
}

void robotStateToJointStateMsg(const RobotState& state, sensor_msgs::msg::JointState& joint_state)
{
  const std::vector<const JointModel*>& js = state.getRobotModel()->getSingleDOFJointModels();
  joint_state = sensor_msgs::msg::JointState();

  for (const JointModel* joint_model : js)
  {
    joint_state.name.push_back(joint_model->getName());
    joint_state.position.push_back(state.getVariablePosition(joint_model->getFirstVariableIndex()));
    if (state.hasVelocities())
      joint_state.velocity.push_back(state.getVariableVelocity(joint_model->getFirstVariableIndex()));
  }

  // if inconsistent number of velocities are specified, discard them
  if (joint_state.velocity.size() != joint_state.position.size())
    joint_state.velocity.clear();

  joint_state.header.frame_id = state.getRobotModel()->getModelFrame();
}

bool jointTrajPointToRobotState(const trajectory_msgs::msg::JointTrajectory& trajectory, std::size_t point_id,
                                RobotState& state)
{
  if (trajectory.points.empty() || point_id > trajectory.points.size() - 1)
  {
    RCLCPP_ERROR(LOGGER, "Invalid point_id");
    return false;
  }
  if (trajectory.joint_names.empty())
  {
    RCLCPP_ERROR(LOGGER, "No joint names specified");
    return false;
  }

  state.setVariablePositions(trajectory.joint_names, trajectory.points[point_id].positions);
  if (!trajectory.points[point_id].velocities.empty())
    state.setVariableVelocities(trajectory.joint_names, trajectory.points[point_id].velocities);
  if (!trajectory.points[point_id].accelerations.empty())
    state.setVariableAccelerations(trajectory.joint_names, trajectory.points[point_id].accelerations);
  if (!trajectory.points[point_id].effort.empty())
    state.setVariableEffort(trajectory.joint_names, trajectory.points[point_id].effort);

  return true;
}

void robotStateToStream(const RobotState& state, std::ostream& out, bool include_header, const std::string& separator)
{
  // Output name of variables
  if (include_header)
  {
    for (std::size_t i = 0; i < state.getVariableCount(); ++i)
    {
      out << state.getVariableNames()[i];

      // Output comma except at end
      if (i < state.getVariableCount() - 1)
        out << separator;
    }
    out << std::endl;
  }

  // Output values of joints
  for (std::size_t i = 0; i < state.getVariableCount(); ++i)
  {
    out << state.getVariablePositions()[i];

    // Output comma except at end
    if (i < state.getVariableCount() - 1)
      out << separator;
  }
  out << std::endl;
}

void robotStateToStream(const RobotState& state, std::ostream& out,
                        const std::vector<std::string>& joint_groups_ordering, bool include_header,
                        const std::string& separator)
{
  std::stringstream headers;
  std::stringstream joints;

  for (const std::string& joint_group_id : joint_groups_ordering)
  {
    const JointModelGroup* jmg = state.getRobotModel()->getJointModelGroup(joint_group_id);

    // Output name of variables
    if (include_header)
    {
      for (std::size_t i = 0; i < jmg->getVariableCount(); ++i)
      {
        headers << jmg->getVariableNames()[i] << separator;
      }
    }

    // Copy the joint positions for each joint model group
    std::vector<double> group_variable_positions;
    state.copyJointGroupPositions(jmg, group_variable_positions);

    // Output values of joints
    for (std::size_t i = 0; i < jmg->getVariableCount(); ++i)
    {
      joints << group_variable_positions[i] << separator;
    }
  }

  // Push all headers and joints to our output stream
  if (include_header)
    out << headers.str() << std::endl;
  out << joints.str() << std::endl;
}

void streamToRobotState(RobotState& state, const std::string& line, const std::string& separator)
{
  std::stringstream line_stream(line);
  std::string cell;

  // For each item/column
  for (std::size_t i = 0; i < state.getVariableCount(); ++i)
  {
    // Get a variable
    if (!std::getline(line_stream, cell, separator[0]))
      RCLCPP_ERROR(LOGGER, "Missing variable ", state.getVariableNames()[i].c_str());
    state.getVariablePositions()[i] = boost::lexical_cast<double>(cell.c_str());
  }
}

}  // end of namespace core
}  // end of namespace moveit<|MERGE_RESOLUTION|>--- conflicted
+++ resolved
@@ -103,16 +103,10 @@
       error = true;
 
     if (error)
-<<<<<<< HEAD
-      RCLCPP_WARN(LOGGER, "The transform for multi-dof joints was specified in frame '%s' "
-                          "but it was not possible to transform that to frame '%s'",
+      RCLCPP_WARN(LOGGER,
+                  "The transform for multi-dof joints was specified in frame '%s' "
+                  "but it was not possible to transform that to frame '%s'",
                   mjs.header.frame_id.c_str(), state.getRobotModel()->getModelFrame().c_str());
-=======
-      ROS_WARN_NAMED(LOGNAME,
-                     "The transform for multi-dof joints was specified in frame '%s' "
-                     "but it was not possible to transform that to frame '%s'",
-                     mjs.header.frame_id.c_str(), state.getRobotModel()->getModelFrame().c_str());
->>>>>>> 7ad2bc7b
   }
 
   for (std::size_t i = 0; i < nj; ++i)
@@ -331,16 +325,10 @@
             else
             {
               t0.setIdentity();
-<<<<<<< HEAD
-              RCLCPP_ERROR(LOGGER, "Cannot properly transform from frame '%s'. "
-                                   "The pose of the attached body may be incorrect",
+              RCLCPP_ERROR(LOGGER,
+                           "Cannot properly transform from frame '%s'. "
+                           "The pose of the attached body may be incorrect",
                            aco.object.header.frame_id.c_str());
-=======
-              ROS_ERROR_NAMED(LOGNAME,
-                              "Cannot properly transform from frame '%s'. "
-                              "The pose of the attached body may be incorrect",
-                              aco.object.header.frame_id.c_str());
->>>>>>> 7ad2bc7b
             }
           }
           Eigen::Isometry3d t = state.getGlobalLinkTransform(lm).inverse() * t0;
@@ -358,16 +346,10 @@
         else
         {
           if (state.clearAttachedBody(aco.object.id))
-<<<<<<< HEAD
-            RCLCPP_DEBUG(LOGGER, "The robot state already had an object named '%s' attached to link '%s'. "
-                                 "The object was replaced.",
+            RCLCPP_DEBUG(LOGGER,
+                         "The robot state already had an object named '%s' attached to link '%s'. "
+                         "The object was replaced.",
                          aco.object.id.c_str(), aco.link_name.c_str());
-=======
-            ROS_DEBUG_NAMED(LOGNAME,
-                            "The robot state already had an object named '%s' attached to link '%s'. "
-                            "The object was replaced.",
-                            aco.object.id.c_str(), aco.link_name.c_str());
->>>>>>> 7ad2bc7b
           state.attachBody(aco.object.id, shapes, poses, aco.touch_links, aco.link_name, aco.detach_posture,
                            subframe_poses);
           RCLCPP_DEBUG(LOGGER, "Attached object '%s' to link '%s'", aco.object.id.c_str(), aco.link_name.c_str());
@@ -380,8 +362,7 @@
   else if (aco.object.operation == moveit_msgs::msg::CollisionObject::REMOVE)
   {
     if (!state.clearAttachedBody(aco.object.id))
-      RCLCPP_ERROR(LOGGER, "The attached body '%s' can not be removed because it does not exist",
-                   aco.link_name.c_str());
+      RCLCPP_ERROR(LOGGER, "The attached body '%s' can not be removed because it does not exist", aco.link_name.c_str());
   }
   else
     RCLCPP_ERROR(LOGGER, "Unknown collision object operation: %d", aco.object.operation);
