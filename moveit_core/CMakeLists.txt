cmake_minimum_required(VERSION 3.10.2)
project(moveit_core VERSION 2.0.0 LANGUAGES CXX)

if(NOT "${CMAKE_CXX_STANDARD}")
  set(CMAKE_CXX_STANDARD 14)
endif()
set(CMAKE_CXX_STANDARD_REQUIRED ON)
set(CMAKE_CXX_EXTENSIONS OFF)

if(NOT CMAKE_CXX_COMPILER_ID STREQUAL "MSVC")
  # Enable warnings
  add_compile_options(-Wall -Wextra
    -Wwrite-strings -Wunreachable-code -Wpointer-arith -Wredundant-decls -Wcast-qual
    -Wno-unused-parameter -Wno-unused-function)
endif()
if(CMAKE_CXX_COMPILER_ID STREQUAL "GNU")
  # This too often has false-positives
  add_compile_options(-Wno-maybe-uninitialized)
endif()

set(CMAKE_EXPORT_COMPILE_COMMANDS ON)

if(NOT CMAKE_CONFIGURATION_TYPES AND NOT CMAKE_BUILD_TYPE)
  message("${PROJECT_NAME}: You did not request a specific build type: Choosing 'Release' for maximum performance")
  set(CMAKE_BUILD_TYPE Release)
endif()

find_package(ament_cmake REQUIRED)
find_package(rclcpp REQUIRED)
# boost::iostreams on Windows depends on boost::zlib
if(WIN32)
  set(EXTRA_BOOST_COMPONENTS zlib)
endif()
find_package(Boost REQUIRED system filesystem date_time thread iostreams regex ${EXTRA_BOOST_COMPONENTS})
<<<<<<< HEAD

find_package(eigen3_cmake_module REQUIRED)
=======
>>>>>>> 576c39c3
find_package(Eigen3 REQUIRED)

list(APPEND CMAKE_MODULE_PATH "${CMAKE_CURRENT_SOURCE_DIR}/CMakeModules")

# TODO(henningkayser): enable bullet once the library is migrated to ROS2
# TODO: Move collision detection into separate packages
# find_package(Bullet 2.87)
#
# # TODO(j-petit): Version check can be dropped when Xenial reaches end-of-life
# if(BULLET_FOUND)
#   set(BULLET_ENABLE "BULLET")
#   set(BULLET_LIB "moveit_collision_detection_bullet")
#   set(BULLET_INC "collision_detection_bullet/include")
#   message(STATUS "Compiling with Bullet")
# else()
#   message(STATUS "Version of Bullet too old or not available: disabling Bullet collision detection plugin. Try using Ubuntu 18.04 or later.")
# endif()

find_package(PkgConfig REQUIRED)

pkg_check_modules(LIBFCL REQUIRED "fcl>=0.5.0")
# replace LIBFCL_LIBRARIES with full path to the library
find_library(LIBFCL_LIBRARIES_FULL ${LIBFCL_LIBRARIES} ${LIBFCL_LIBRARY_DIRS})
set(LIBFCL_LIBRARIES "${LIBFCL_LIBRARIES_FULL}")


find_package(OCTOMAP REQUIRED)
find_package(urdfdom REQUIRED)
find_package(urdf REQUIRED)
find_package(urdfdom_headers REQUIRED)
find_package(ament_cmake REQUIRED)
find_package(tf2_eigen REQUIRED)
find_package(tf2_kdl REQUIRED)
find_package(tf2_geometry_msgs REQUIRED)
find_package(eigen_stl_containers REQUIRED)
find_package(geometric_shapes REQUIRED)
find_package(geometry_msgs REQUIRED)
find_package(kdl_parser REQUIRED)
find_package(moveit_msgs REQUIRED)
find_package(octomap_msgs REQUIRED)
find_package(random_numbers REQUIRED)
find_package(sensor_msgs REQUIRED)
find_package(shape_msgs REQUIRED)
find_package(srdfdom REQUIRED)
find_package(std_msgs REQUIRED)
find_package(trajectory_msgs REQUIRED)
find_package(visualization_msgs REQUIRED)
find_package(common_interfaces REQUIRED)
find_package(pluginlib REQUIRED)

# Set target file path for version.h
set(VERSION_FILE_PATH ${CMAKE_BINARY_DIR}/include)

set(THIS_PACKAGE_INCLUDE_DIRS
    background_processing/include
    exceptions/include
    backtrace/include
    collision_detection/include
    collision_detection_fcl/include
    # ${BULLET_INC}
    constraint_samplers/include
    controller_manager/include
    distance_field/include
    collision_distance_field/include
    dynamics_solver/include
    kinematics_base/include
    kinematics_metrics/include
    robot_model/include
    transforms/include
    robot_state/include
    robot_trajectory/include
    kinematic_constraints/include
    macros/include
    planning_interface/include
    planning_request_adapter/include
    planning_scene/include
    profiler/include
    sensor_manager/include
    trajectory_processing/include
    utils/include
)

set(THIS_PACKAGE_LIBRARIES
    moveit_exceptions
    moveit_background_processing
    moveit_kinematics_base
    moveit_robot_model
    moveit_transforms
    moveit_robot_state
    moveit_robot_trajectory
    moveit_planning_interface
    moveit_collision_detection
    moveit_collision_detection_fcl
    # ${BULLET_LIB}
    moveit_kinematic_constraints
    moveit_planning_scene
    moveit_constraint_samplers
    moveit_planning_request_adapter
    moveit_profiler
    moveit_trajectory_processing
    moveit_distance_field
    moveit_collision_distance_field
    moveit_kinematics_metrics
    moveit_dynamics_solver
    moveit_utils
    moveit_test_utils
)

set(THIS_PACKAGE_INCLUDE_DEPENDS
  eigen_stl_containers
  geometric_shapes
  geometry_msgs
  kdl_parser
  moveit_msgs
  octomap_msgs
  random_numbers
  sensor_msgs
  shape_msgs
  srdfdom
  std_msgs
  tf2_eigen
  tf2_geometry_msgs
  trajectory_msgs
  visualization_msgs
  Eigen3
  eigen3_cmake_module
  Boost
  OCTOMAP
  # ${BULLET_ENABLE}
)
pluginlib_export_plugin_description_file(moveit_core collision_detector_fcl_description.xml)

<<<<<<< HEAD
include_directories(SYSTEM ${EIGEN3_INCLUDE_DIRS}
  ${LIBFCL_INCLUDE_DIRS}
  # ${BULLET_INCLUDE_DIRS}
)

include_directories(${THIS_PACKAGE_INCLUDE_DIRS} ${VERSION_FILE_PATH})
=======
include_directories(SYSTEM ${catkin_INCLUDE_DIRS}
                           ${Boost_INCLUDE_DIRS}
                           ${EIGEN3_INCLUDE_DIRS}
                           ${urdfdom_INCLUDE_DIRS}
                           ${urdfdom_headers_INCLUDE_DIRS}
                           ${LIBFCL_INCLUDE_DIRS}
                           ${BULLET_INCLUDE_DIRS}
                           ${OCTOMAP_INCLUDE_DIRS}
                    )

#catkin_lint: ignore_once external_directory  (${VERSION_FILE_PATH})
include_directories(${THIS_PACKAGE_INCLUDE_DIRS}
                    ${VERSION_FILE_PATH})
>>>>>>> 576c39c3

# Generate and install version.h
string(REGEX REPLACE "^([0-9]+)\\..*" "\\1" MOVEIT_VERSION_MAJOR "${${PROJECT_NAME}_VERSION}")
string(REGEX REPLACE "^[0-9]+\\.([0-9]+).*" "\\1" MOVEIT_VERSION_MINOR "${${PROJECT_NAME}_VERSION}")
string(REGEX REPLACE "^[0-9]+\\.[0-9]+\\.([0-9]+).*" "\\1" MOVEIT_VERSION_PATCH "${${PROJECT_NAME}_VERSION}")
set(MOVEIT_VERSION_EXTRA "Alpha")
set(MOVEIT_VERSION "${MOVEIT_VERSION_MAJOR}.${MOVEIT_VERSION_MINOR}.${MOVEIT_VERSION_PATCH}-${MOVEIT_VERSION_EXTRA}")
message(STATUS " *** Building MoveIt ${MOVEIT_VERSION} ***")
configure_file("version/version.h.in" "${VERSION_FILE_PATH}/moveit/version.h")
install(FILES "${VERSION_FILE_PATH}/moveit/version.h" DESTINATION include/moveit)

add_subdirectory(version)
add_subdirectory(macros)
add_subdirectory(backtrace)
add_subdirectory(exceptions)
add_subdirectory(profiler)
add_subdirectory(utils)
add_subdirectory(background_processing)
add_subdirectory(robot_model)
add_subdirectory(collision_detection)
add_subdirectory(kinematics_base)
add_subdirectory(transforms)
add_subdirectory(robot_state)
add_subdirectory(collision_detection_fcl)
add_subdirectory(robot_trajectory)
add_subdirectory(kinematic_constraints)
add_subdirectory(trajectory_processing)
add_subdirectory(planning_scene)
add_subdirectory(controller_manager)
add_subdirectory(sensor_manager)
add_subdirectory(constraint_samplers)
add_subdirectory(planning_interface)
add_subdirectory(planning_request_adapter)
add_subdirectory(distance_field)
add_subdirectory(collision_distance_field)
add_subdirectory(kinematics_metrics)
add_subdirectory(dynamics_solver)
# TODO(henningkayser): enable bullet once the library is migrated to ROS2
# if(BULLET_ENABLE)
#   add_subdirectory(collision_detection_bullet)
# else()
#   install(FILES collision_detection_bullet/empty_description.xml DESTINATION share/${PROJECT_NAME} RENAME collision_detector_bullet_description.xml)
# endif()

ament_export_include_directories(include)
ament_export_libraries(${THIS_PACKAGE_LIBRARIES})
ament_export_dependencies(${THIS_PACKAGE_INCLUDE_DEPENDS})

ament_package()<|MERGE_RESOLUTION|>--- conflicted
+++ resolved
@@ -32,11 +32,8 @@
   set(EXTRA_BOOST_COMPONENTS zlib)
 endif()
 find_package(Boost REQUIRED system filesystem date_time thread iostreams regex ${EXTRA_BOOST_COMPONENTS})
-<<<<<<< HEAD
 
 find_package(eigen3_cmake_module REQUIRED)
-=======
->>>>>>> 576c39c3
 find_package(Eigen3 REQUIRED)
 
 list(APPEND CMAKE_MODULE_PATH "${CMAKE_CURRENT_SOURCE_DIR}/CMakeModules")
@@ -169,28 +166,13 @@
 )
 pluginlib_export_plugin_description_file(moveit_core collision_detector_fcl_description.xml)
 
-<<<<<<< HEAD
 include_directories(SYSTEM ${EIGEN3_INCLUDE_DIRS}
   ${LIBFCL_INCLUDE_DIRS}
   # ${BULLET_INCLUDE_DIRS}
 )
 
-include_directories(${THIS_PACKAGE_INCLUDE_DIRS} ${VERSION_FILE_PATH})
-=======
-include_directories(SYSTEM ${catkin_INCLUDE_DIRS}
-                           ${Boost_INCLUDE_DIRS}
-                           ${EIGEN3_INCLUDE_DIRS}
-                           ${urdfdom_INCLUDE_DIRS}
-                           ${urdfdom_headers_INCLUDE_DIRS}
-                           ${LIBFCL_INCLUDE_DIRS}
-                           ${BULLET_INCLUDE_DIRS}
-                           ${OCTOMAP_INCLUDE_DIRS}
-                    )
-
-#catkin_lint: ignore_once external_directory  (${VERSION_FILE_PATH})
 include_directories(${THIS_PACKAGE_INCLUDE_DIRS}
                     ${VERSION_FILE_PATH})
->>>>>>> 576c39c3
 
 # Generate and install version.h
 string(REGEX REPLACE "^([0-9]+)\\..*" "\\1" MOVEIT_VERSION_MAJOR "${${PROJECT_NAME}_VERSION}")
