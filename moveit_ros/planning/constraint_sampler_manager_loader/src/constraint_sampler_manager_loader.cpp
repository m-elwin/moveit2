/*********************************************************************
 * Software License Agreement (BSD License)
 *
 *  Copyright (c) 2011, Willow Garage, Inc.
 *  All rights reserved.
 *
 *  Redistribution and use in source and binary forms, with or without
 *  modification, are permitted provided that the following conditions
 *  are met:
 *
 *   * Redistributions of source code must retain the above copyright
 *     notice, this list of conditions and the following disclaimer.
 *   * Redistributions in binary form must reproduce the above
 *     copyright notice, this list of conditions and the following
 *     disclaimer in the documentation and/or other materials provided
 *     with the distribution.
 *   * Neither the name of Willow Garage nor the names of its
 *     contributors may be used to endorse or promote products derived
 *     from this software without specific prior written permission.
 *
 *  THIS SOFTWARE IS PROVIDED BY THE COPYRIGHT HOLDERS AND CONTRIBUTORS
 *  "AS IS" AND ANY EXPRESS OR IMPLIED WARRANTIES, INCLUDING, BUT NOT
 *  LIMITED TO, THE IMPLIED WARRANTIES OF MERCHANTABILITY AND FITNESS
 *  FOR A PARTICULAR PURPOSE ARE DISCLAIMED. IN NO EVENT SHALL THE
 *  COPYRIGHT OWNER OR CONTRIBUTORS BE LIABLE FOR ANY DIRECT, INDIRECT,
 *  INCIDENTAL, SPECIAL, EXEMPLARY, OR CONSEQUENTIAL DAMAGES (INCLUDING,
 *  BUT NOT LIMITED TO, PROCUREMENT OF SUBSTITUTE GOODS OR SERVICES;
 *  LOSS OF USE, DATA, OR PROFITS; OR BUSINESS INTERRUPTION) HOWEVER
 *  CAUSED AND ON ANY THEORY OF LIABILITY, WHETHER IN CONTRACT, STRICT
 *  LIABILITY, OR TORT (INCLUDING NEGLIGENCE OR OTHERWISE) ARISING IN
 *  ANY WAY OUT OF THE USE OF THIS SOFTWARE, EVEN IF ADVISED OF THE
 *  POSSIBILITY OF SUCH DAMAGE.
 *********************************************************************/

/* Author: Ioan Sucan */

#include <moveit/constraint_sampler_manager_loader/constraint_sampler_manager_loader.h>
#include <pluginlib/class_loader.hpp>
#include "rclcpp/rclcpp.hpp"
#include <boost/tokenizer.hpp>
#include <memory>

namespace constraint_sampler_manager_loader
{
static const rclcpp::Logger LOGGER = rclcpp::get_logger("moveit_ros.constraint_sampler_manager_loader");

class ConstraintSamplerManagerLoader::Helper
{
public:
  Helper(const rclcpp::Node::SharedPtr& node, const constraint_samplers::ConstraintSamplerManagerPtr& csm) : node_(node)
  {
    if (node_->has_parameter("constraint_samplers"))
    {
      std::string constraint_samplers;
      node_->get_parameter("constraint_samplers", constraint_samplers);
      try
      {
        constraint_sampler_plugin_loader_ =
            std::make_unique<pluginlib::ClassLoader<constraint_samplers::ConstraintSamplerAllocator>>(
                "moveit_core", "constraint_samplers::ConstraintSamplerAllocator");
      }
      catch (pluginlib::PluginlibException& ex)
      {
        RCLCPP_ERROR(LOGGER, "Exception while creating constraint sampling plugin loader %s", ex.what());
        return;
      }
      boost::char_separator<char> sep(" ");
      boost::tokenizer<boost::char_separator<char>> tok(constraint_samplers, sep);
      for (boost::tokenizer<boost::char_separator<char>>::iterator beg = tok.begin(); beg != tok.end(); ++beg)
      {
        try
        {
          constraint_samplers::ConstraintSamplerAllocatorPtr csa =
              constraint_sampler_plugin_loader_->createUniqueInstance(*beg);
          csm->registerSamplerAllocator(csa);
          RCLCPP_INFO(LOGGER, "Loaded constraint sampling plugin %s", std::string(*beg).c_str());
        }
        catch (pluginlib::PluginlibException& ex)
        {
          RCLCPP_ERROR(LOGGER, "Exception while planning adapter plugin '%s': %s", std::string(*beg).c_str(), ex.what());
        }
      }
    }
  }

private:
<<<<<<< HEAD
  const rclcpp::Node::SharedPtr node_;
  std::unique_ptr<pluginlib::ClassLoader<constraint_samplers::ConstraintSamplerAllocator> >
=======
  ros::NodeHandle nh_;
  std::unique_ptr<pluginlib::ClassLoader<constraint_samplers::ConstraintSamplerAllocator>>
>>>>>>> 779b7c8b
      constraint_sampler_plugin_loader_;
};
ConstraintSamplerManagerLoader::ConstraintSamplerManagerLoader(
<<<<<<< HEAD
    const rclcpp::Node::SharedPtr& node, const constraint_samplers::ConstraintSamplerManagerPtr& csm)
  : constraint_sampler_manager_(
        csm ? csm :
              constraint_samplers::ConstraintSamplerManagerPtr(new constraint_samplers::ConstraintSamplerManager()))
  , impl_(new Helper(node, constraint_sampler_manager_))
=======
    const constraint_samplers::ConstraintSamplerManagerPtr& csm)
  : constraint_sampler_manager_(csm ? csm : std::make_shared<constraint_samplers::ConstraintSamplerManager>())
  , impl_(new Helper(constraint_sampler_manager_))
>>>>>>> 779b7c8b
{
}
}  // namespace constraint_sampler_manager_loader<|MERGE_RESOLUTION|>--- conflicted
+++ resolved
@@ -84,27 +84,14 @@
   }
 
 private:
-<<<<<<< HEAD
   const rclcpp::Node::SharedPtr node_;
-  std::unique_ptr<pluginlib::ClassLoader<constraint_samplers::ConstraintSamplerAllocator> >
-=======
-  ros::NodeHandle nh_;
   std::unique_ptr<pluginlib::ClassLoader<constraint_samplers::ConstraintSamplerAllocator>>
->>>>>>> 779b7c8b
       constraint_sampler_plugin_loader_;
 };
 ConstraintSamplerManagerLoader::ConstraintSamplerManagerLoader(
-<<<<<<< HEAD
     const rclcpp::Node::SharedPtr& node, const constraint_samplers::ConstraintSamplerManagerPtr& csm)
-  : constraint_sampler_manager_(
-        csm ? csm :
-              constraint_samplers::ConstraintSamplerManagerPtr(new constraint_samplers::ConstraintSamplerManager()))
+  : constraint_sampler_manager_(csm ? csm : std::make_shared<constraint_samplers::ConstraintSamplerManager>())
   , impl_(new Helper(node, constraint_sampler_manager_))
-=======
-    const constraint_samplers::ConstraintSamplerManagerPtr& csm)
-  : constraint_sampler_manager_(csm ? csm : std::make_shared<constraint_samplers::ConstraintSamplerManager>())
-  , impl_(new Helper(constraint_sampler_manager_))
->>>>>>> 779b7c8b
 {
 }
 }  // namespace constraint_sampler_manager_loader