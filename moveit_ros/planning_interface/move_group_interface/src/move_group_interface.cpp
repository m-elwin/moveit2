--- conflicted
+++ resolved
@@ -524,13 +524,8 @@
         return jt->second.at(0);
 
     // or return an error
-<<<<<<< HEAD
     static const geometry_msgs::msg::PoseStamped UNKNOWN;
-    ROS_ERROR_NAMED("move_group_interface", "Pose for end-effector '%s' not known.", eef.c_str());
-=======
-    static const geometry_msgs::PoseStamped UNKNOWN;
     ROS_ERROR_NAMED(LOGNAME, "Pose for end-effector '%s' not known.", eef.c_str());
->>>>>>> a5864ccc
     return UNKNOWN;
   }
 
@@ -544,13 +539,8 @@
         return jt->second;
 
     // or return an error
-<<<<<<< HEAD
     static const std::vector<geometry_msgs::msg::PoseStamped> EMPTY;
-    ROS_ERROR_NAMED("move_group_interface", "Poses for end-effector '%s' are not known.", eef.c_str());
-=======
-    static const std::vector<geometry_msgs::PoseStamped> EMPTY;
     ROS_ERROR_NAMED(LOGNAME, "Poses for end-effector '%s' are not known.", eef.c_str());
->>>>>>> a5864ccc
     return EMPTY;
   }
 
@@ -647,23 +637,13 @@
   {
     if (!place_action_client_)
     {
-<<<<<<< HEAD
-      ROS_ERROR_STREAM_NAMED("move_group_interface", "Place action client not found");
+      ROS_ERROR_STREAM_NAMED(LOGNAME, "place action client not found");
       return MoveItErrorCode(moveit_msgs::msg::MoveItErrorCodes::FAILURE);
     }
     if (!place_action_client_->isServerConnected())
     {
-      ROS_ERROR_STREAM_NAMED("move_group_interface", "Place action server not connected");
-      return MoveItErrorCode(moveit_msgs::msg::MoveItErrorCodes::FAILURE);
-=======
-      ROS_ERROR_STREAM_NAMED(LOGNAME, "place action client not found");
-      return MoveItErrorCode(moveit_msgs::MoveItErrorCodes::FAILURE);
-    }
-    if (!place_action_client_->isServerConnected())
-    {
       ROS_WARN_STREAM_NAMED(LOGNAME, "place action server not connected");
-      return MoveItErrorCode(moveit_msgs::MoveItErrorCodes::COMMUNICATION_FAILURE);
->>>>>>> a5864ccc
+      return MoveItErrorCode(moveit_msgs::msg::MoveItErrorCodes::COMMUNICATION_FAILURE);
     }
 
     place_action_client_->sendGoal(goal);
@@ -688,23 +668,13 @@
   {
     if (!pick_action_client_)
     {
-<<<<<<< HEAD
-      ROS_ERROR_STREAM_NAMED("move_group_interface", "Pick action client not found");
+      ROS_ERROR_STREAM_NAMED(LOGNAME, "pick action client not found");
       return MoveItErrorCode(moveit_msgs::msg::MoveItErrorCodes::FAILURE);
     }
     if (!pick_action_client_->isServerConnected())
     {
-      ROS_ERROR_STREAM_NAMED("move_group_interface", "Pick action server not connected");
-      return MoveItErrorCode(moveit_msgs::msg::MoveItErrorCodes::FAILURE);
-=======
-      ROS_ERROR_STREAM_NAMED(LOGNAME, "pick action client not found");
-      return MoveItErrorCode(moveit_msgs::MoveItErrorCodes::FAILURE);
-    }
-    if (!pick_action_client_->isServerConnected())
-    {
       ROS_WARN_STREAM_NAMED(LOGNAME, "pick action server not connected");
-      return MoveItErrorCode(moveit_msgs::MoveItErrorCodes::COMMUNICATION_FAILURE);
->>>>>>> a5864ccc
+      return MoveItErrorCode(moveit_msgs::msg::MoveItErrorCodes::COMMUNICATION_FAILURE);
     }
 
     pick_action_client_->sendGoal(goal);
@@ -737,15 +707,9 @@
 
     if (objects.empty())
     {
-<<<<<<< HEAD
-      ROS_ERROR_STREAM_NAMED("move_group_interface", "Asked for grasps for the object '"
-                                                         << object << "', but the object could not be found");
-      return MoveItErrorCode(moveit_msgs::msg::MoveItErrorCodes::INVALID_OBJECT_NAME);
-=======
       ROS_ERROR_STREAM_NAMED(LOGNAME, "Asked for grasps for the object '" << object
                                                                           << "', but the object could not be found");
-      return MoveItErrorCode(moveit_msgs::MoveItErrorCodes::INVALID_OBJECT_NAME);
->>>>>>> a5864ccc
+      return MoveItErrorCode(moveit_msgs::msg::MoveItErrorCodes::INVALID_OBJECT_NAME);
     }
 
     return planGraspsAndPick(objects[object], plan_only);
@@ -755,19 +719,11 @@
   {
     if (!plan_grasps_service_.exists())
     {
-<<<<<<< HEAD
-      ROS_ERROR_STREAM_NAMED("move_group_interface", "Grasp planning service '"
-                                                         << GRASP_PLANNING_SERVICE_NAME
-                                                         << "' is not available."
-                                                            " This has to be implemented and started separately.");
-      return MoveItErrorCode(moveit_msgs::msg::MoveItErrorCodes::FAILURE);
-=======
       ROS_ERROR_STREAM_NAMED(LOGNAME, "Grasp planning service '"
                                           << GRASP_PLANNING_SERVICE_NAME
                                           << "' is not available."
                                              " This has to be implemented and started separately.");
-      return MoveItErrorCode(moveit_msgs::MoveItErrorCodes::COMMUNICATION_FAILURE);
->>>>>>> a5864ccc
+      return MoveItErrorCode(moveit_msgs::msg::MoveItErrorCodes::COMMUNICATION_FAILURE);
     }
 
     moveit_msgs::srv::GraspPlanning::Request request;
@@ -781,13 +737,8 @@
     if (!plan_grasps_service_.call(request, response) ||
         response.error_code.val != moveit_msgs::msg::MoveItErrorCodes::SUCCESS)
     {
-<<<<<<< HEAD
-      ROS_ERROR_NAMED("move_group_interface", "Grasp planning failed. Unable to pick.");
+      ROS_ERROR_NAMED(LOGNAME, "Grasp planning failed. Unable to pick.");
       return MoveItErrorCode(moveit_msgs::msg::MoveItErrorCodes::FAILURE);
-=======
-      ROS_ERROR_NAMED(LOGNAME, "Grasp planning failed. Unable to pick.");
-      return MoveItErrorCode(moveit_msgs::MoveItErrorCodes::FAILURE);
->>>>>>> a5864ccc
     }
 
     return pick(constructPickupGoal(object.id, std::move(response.grasps), plan_only));
@@ -797,21 +748,13 @@
   {
     if (!move_action_client_)
     {
-<<<<<<< HEAD
+      ROS_ERROR_STREAM_NAMED(LOGNAME, "move action client not found");
       return MoveItErrorCode(moveit_msgs::msg::MoveItErrorCodes::FAILURE);
     }
     if (!move_action_client_->isServerConnected())
     {
-      return MoveItErrorCode(moveit_msgs::msg::MoveItErrorCodes::FAILURE);
-=======
-      ROS_ERROR_STREAM_NAMED(LOGNAME, "move action client not found");
-      return MoveItErrorCode(moveit_msgs::MoveItErrorCodes::FAILURE);
-    }
-    if (!move_action_client_->isServerConnected())
-    {
       ROS_WARN_STREAM_NAMED(LOGNAME, "move action server not connected");
-      return MoveItErrorCode(moveit_msgs::MoveItErrorCodes::COMMUNICATION_FAILURE);
->>>>>>> a5864ccc
+      return MoveItErrorCode(moveit_msgs::msg::MoveItErrorCodes::COMMUNICATION_FAILURE);
     }
 
     moveit_msgs::action::MoveGroupGoal goal;
@@ -846,21 +789,13 @@
   {
     if (!move_action_client_)
     {
-<<<<<<< HEAD
+      ROS_ERROR_STREAM_NAMED(LOGNAME, "move action client not found");
       return MoveItErrorCode(moveit_msgs::msg::MoveItErrorCodes::FAILURE);
     }
     if (!move_action_client_->isServerConnected())
     {
-      return MoveItErrorCode(moveit_msgs::msg::MoveItErrorCodes::FAILURE);
-=======
-      ROS_ERROR_STREAM_NAMED(LOGNAME, "move action client not found");
-      return MoveItErrorCode(moveit_msgs::MoveItErrorCodes::FAILURE);
-    }
-    if (!move_action_client_->isServerConnected())
-    {
       ROS_WARN_STREAM_NAMED(LOGNAME, "move action server not connected");
-      return MoveItErrorCode(moveit_msgs::MoveItErrorCodes::COMMUNICATION_FAILURE);
->>>>>>> a5864ccc
+      return MoveItErrorCode(moveit_msgs::msg::MoveItErrorCodes::COMMUNICATION_FAILURE);
     }
 
     moveit_msgs::action::MoveGroupGoal goal;
@@ -899,12 +834,8 @@
   {
     if (!execute_action_client_)
     {
-<<<<<<< HEAD
+      ROS_ERROR_STREAM_NAMED(LOGNAME, "execute action client not found");
       return MoveItErrorCode(moveit_msgs::msg::MoveItErrorCodes::FAILURE);
-=======
-      ROS_ERROR_STREAM_NAMED(LOGNAME, "execute action client not found");
-      return MoveItErrorCode(moveit_msgs::MoveItErrorCodes::FAILURE);
->>>>>>> a5864ccc
     }
     if (!execute_action_client_->isServerConnected())
     {
@@ -912,13 +843,8 @@
       return MoveItErrorCode(moveit_msgs::MoveItErrorCodes::COMMUNICATION_FAILURE);
     }
 
-<<<<<<< HEAD
     moveit_msgs::action::ExecuteTrajectoryGoal goal;
-    goal.trajectory = plan.trajectory_;
-=======
-    moveit_msgs::ExecuteTrajectoryGoal goal;
     goal.trajectory = trajectory;
->>>>>>> a5864ccc
 
     execute_action_client_->sendGoal(goal);
     if (!wait)
@@ -1345,13 +1271,8 @@
   std::unique_ptr<actionlib::SimpleActionClient<moveit_msgs::action::PlaceAction> > place_action_client_;
 
   // general planning params
-<<<<<<< HEAD
-  robot_state::RobotStatePtr considered_start_state_;
+  moveit::core::RobotStatePtr considered_start_state_;
   moveit_msgs::msg::WorkspaceParameters workspace_parameters_;
-=======
-  moveit::core::RobotStatePtr considered_start_state_;
-  moveit_msgs::WorkspaceParameters workspace_parameters_;
->>>>>>> a5864ccc
   double allowed_planning_time_;
   std::string planner_id_;
   unsigned int num_planning_attempts_;
