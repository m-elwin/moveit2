/*********************************************************************
 * Software License Agreement (BSD License)
 *
 *  Copyright (c) 2019, PickNik LLC
 *  All rights reserved.
 *
 *  Redistribution and use in source and binary forms, with or without
 *  modification, are permitted provided that the following conditions
 *  are met:
 *
 *   * Redistributions of source code must retain the above copyright
 *     notice, this list of conditions and the following disclaimer.
 *   * Redistributions in binary form must reproduce the above
 *     copyright notice, this list of conditions and the following
 *     disclaimer in the documentation and/or other materials provided
 *     with the distribution.
 *   * Neither the name of PickNik LLC nor the names of its
 *     contributors may be used to endorse or promote products derived
 *     from this software without specific prior written permission.
 *
 *  THIS SOFTWARE IS PROVIDED BY THE COPYRIGHT HOLDERS AND CONTRIBUTORS
 *  "AS IS" AND ANY EXPRESS OR IMPLIED WARRANTIES, INCLUDING, BUT NOT
 *  LIMITED TO, THE IMPLIED WARRANTIES OF MERCHANTABILITY AND FITNESS
 *  FOR A PARTICULAR PURPOSE ARE DISCLAIMED. IN NO EVENT SHALL THE
 *  COPYRIGHT OWNER OR CONTRIBUTORS BE LIABLE FOR ANY DIRECT, INDIRECT,
 *  INCIDENTAL, SPECIAL, EXEMPLARY, OR CONSEQUENTIAL DAMAGES (INCLUDING,
 *  BUT NOT LIMITED TO, PROCUREMENT OF SUBSTITUTE GOODS OR SERVICES;
 *  LOSS OF USE, DATA, OR PROFITS; OR BUSINESS INTERRUPTION) HOWEVER
 *  CAUSED AND ON ANY THEORY OF LIABILITY, WHETHER IN CONTRACT, STRICT
 *  LIABILITY, OR TORT (INCLUDING NEGLIGENCE OR OTHERWISE) ARISING IN
 *  ANY WAY OUT OF THE USE OF THIS SOFTWARE, EVEN IF ADVISED OF THE
 *  POSSIBILITY OF SUCH DAMAGE.
 *********************************************************************/

/* Author: Henning Kayser
   Desc: A high level interface that does not require the use of ROS Actions, Services, and Messages to access the
   core MoveIt functionality
*/

#pragma once

#include <moveit/planning_scene_monitor/planning_scene_monitor.h>
#include <moveit/planning_pipeline/planning_pipeline.h>
#include <moveit/trajectory_execution_manager/trajectory_execution_manager.h>
#include <moveit/robot_state/robot_state.h>
#include <tf2_ros/buffer.h>
#include <tf2_ros/transform_listener.h>

namespace moveit
{
namespace planning_interface
{
MOVEIT_CLASS_FORWARD(MoveItCpp)

class MoveItCpp
{
public:
  /// Specification of options to use when constructing the MoveItCpp class
  struct PlanningSceneMonitorOptions
  {
    void load(const rclcpp::Node::SharedPtr& node)
    {
      const std::string ns = "planning_scene_monitor_options";
      node->get_parameter_or(ns + ".name", name, std::string("planning_scene_monitor"));
      node->get_parameter_or(ns + ".robot_description", robot_description, std::string("robot_description"));
      node->get_parameter_or(ns + ".joint_state_topic", joint_state_topic,
                             planning_scene_monitor::PlanningSceneMonitor::DEFAULT_JOINT_STATES_TOPIC);
      node->get_parameter_or(ns + ".attached_collision_object_topic", attached_collision_object_topic,
                             planning_scene_monitor::PlanningSceneMonitor::DEFAULT_ATTACHED_COLLISION_OBJECT_TOPIC);
      node->get_parameter_or(ns + ".monitored_planning_scene_topic", monitored_planning_scene_topic,
                             planning_scene_monitor::PlanningSceneMonitor::MONITORED_PLANNING_SCENE_TOPIC);
      node->get_parameter_or(ns + ".publish_planning_scene_topic", publish_planning_scene_topic,
                             planning_scene_monitor::PlanningSceneMonitor::DEFAULT_PLANNING_SCENE_TOPIC);
      node->get_parameter_or(ns + ".wait_for_initial_state_timeout", wait_for_initial_state_timeout, 0.0);
    }
    std::string name;
    std::string robot_description;
    std::string joint_state_topic;
    std::string attached_collision_object_topic;
    std::string monitored_planning_scene_topic;
    std::string publish_planning_scene_topic;
    double wait_for_initial_state_timeout;
  };

  /// struct contains the the variables used for loading the planning pipeline
  struct PlanningPipelineOptions
  {
    void load(const rclcpp::Node::SharedPtr& node)
    {
      const std::string ns = "planning_pipelines.";
      node->get_parameter(ns + "pipeline_names", pipeline_names);
      node->get_parameter(ns + "namespace", parent_namespace);
    }
    std::vector<std::string> pipeline_names;
    std::string parent_namespace;
  };

  /// Parameter container for initializing MoveItCpp
  struct Options
  {
    Options(const rclcpp::Node::SharedPtr& node)
    {
      planning_scene_monitor_options.load(node);
      planning_pipeline_options.load(node);
    }

    PlanningSceneMonitorOptions planning_scene_monitor_options;
    PlanningPipelineOptions planning_pipeline_options;
  };

  /** \brief Constructor */
  MoveItCpp(const rclcpp::Node::SharedPtr& node, const std::shared_ptr<tf2_ros::Buffer>& tf_buffer = {});
  MoveItCpp(const rclcpp::Node::SharedPtr& node, const Options& options,
            const std::shared_ptr<tf2_ros::Buffer>& tf_buffer = {});

  /**
   * @brief This class owns unique resources (e.g. action clients, threads) and its not very
   * meaningful to copy. Pass by references, move it, or simply create multiple instances where
   * required.
   */
  MoveItCpp(const MoveItCpp&) = delete;
  MoveItCpp& operator=(const MoveItCpp&) = delete;

  MoveItCpp(MoveItCpp&& other) = default;
  MoveItCpp& operator=(MoveItCpp&& other) = default;

  /** \brief Destructor */
  ~MoveItCpp();

  /** \brief Get the RobotModel object. */
  moveit::core::RobotModelConstPtr getRobotModel() const;

  /** \brief Get the ROS node this instance operates on */
  const rclcpp::Node::SharedPtr& getNode() const;

  /** \brief Get the current state queried from the current state monitor
      \param wait_seconds the time in seconds for the state monitor to wait for a robot state. */
  bool getCurrentState(moveit::core::RobotStatePtr& current_state, double wait_seconds);

  /** \brief Get the current state queried from the current state monitor
      \param wait_seconds the time in seconds for the state monitor to wait for a robot state. */
  moveit::core::RobotStatePtr getCurrentState(double wait_seconds = 0.0);

  /** \brief Get all loaded planning pipeline instances mapped to their reference names */
  const std::map<std::string, planning_pipeline::PlanningPipelinePtr>& getPlanningPipelines() const;

  /** \brief Get the names of all loaded planning pipelines. Specify group_name to filter the results by planning group
   */
  std::set<std::string> getPlanningPipelineNames(const std::string& group_name = "") const;

  /** \brief Get the stored instance of the planning scene monitor */
  const planning_scene_monitor::PlanningSceneMonitorPtr& getPlanningSceneMonitor() const;
  planning_scene_monitor::PlanningSceneMonitorPtr getPlanningSceneMonitorNonConst();

  const std::shared_ptr<tf2_ros::Buffer>& getTFBuffer() const;

  /** \brief Get the stored instance of the trajectory execution manager */
  const trajectory_execution_manager::TrajectoryExecutionManagerPtr& getTrajectoryExecutionManager() const;
  trajectory_execution_manager::TrajectoryExecutionManagerPtr getTrajectoryExecutionManagerNonConst();

  /** \brief Execute a trajectory on the planning group specified by group_name using the trajectory execution manager.
   * If blocking is set to false, the execution is run in background and the function returns immediately. */
  bool execute(const std::string& group_name, const robot_trajectory::RobotTrajectoryPtr& robot_trajectory,
               bool blocking = true);

private:
  //  Core properties and instances
<<<<<<< HEAD
  rclcpp::Node::SharedPtr node_;
  robot_model::RobotModelConstPtr robot_model_;
=======
  ros::NodeHandle node_handle_;
  moveit::core::RobotModelConstPtr robot_model_;
>>>>>>> a5864ccc
  planning_scene_monitor::PlanningSceneMonitorPtr planning_scene_monitor_;

  // TF
  std::shared_ptr<tf2_ros::Buffer> tf_buffer_;
  std::shared_ptr<tf2_ros::TransformListener> tf_listener_;

  // Planning
  std::map<std::string, planning_pipeline::PlanningPipelinePtr> planning_pipelines_;
  std::map<std::string, std::set<std::string>> groups_pipelines_map_;
  std::map<std::string, std::set<std::string>> groups_algorithms_map_;

  // Execution
  trajectory_execution_manager::TrajectoryExecutionManagerPtr trajectory_execution_manager_;

  /** \brief Reset all member variables */
  void clearContents();

  /** \brief Initialize and setup the planning scene monitor */
  bool loadPlanningSceneMonitor(const PlanningSceneMonitorOptions& options);

  /** \brief Initialize and setup the planning pipelines */
  bool loadPlanningPipelines(const PlanningPipelineOptions& options);
};
}  // namespace planning_interface
}  // namespace moveit<|MERGE_RESOLUTION|>--- conflicted
+++ resolved
@@ -165,13 +165,8 @@
 
 private:
   //  Core properties and instances
-<<<<<<< HEAD
   rclcpp::Node::SharedPtr node_;
-  robot_model::RobotModelConstPtr robot_model_;
-=======
-  ros::NodeHandle node_handle_;
   moveit::core::RobotModelConstPtr robot_model_;
->>>>>>> a5864ccc
   planning_scene_monitor::PlanningSceneMonitorPtr planning_scene_monitor_;
 
   // TF
