/*********************************************************************
 * Software License Agreement (BSD License)
 *
 *  Copyright (c) 2011, Willow Garage, Inc.
 *  All rights reserved.
 *
 *  Redistribution and use in source and binary forms, with or without
 *  modification, are permitted provided that the following conditions
 *  are met:
 *
 *   * Redistributions of source code must retain the above copyright
 *     notice, this list of conditions and the following disclaimer.
 *   * Redistributions in binary form must reproduce the above
 *     copyright notice, this list of conditions and the following
 *     disclaimer in the documentation and/or other materials provided
 *     with the distribution.
 *   * Neither the name of Willow Garage nor the names of its
 *     contributors may be used to endorse or promote products derived
 *     from this software without specific prior written permission.
 *
 *  THIS SOFTWARE IS PROVIDED BY THE COPYRIGHT HOLDERS AND CONTRIBUTORS
 *  "AS IS" AND ANY EXPRESS OR IMPLIED WARRANTIES, INCLUDING, BUT NOT
 *  LIMITED TO, THE IMPLIED WARRANTIES OF MERCHANTABILITY AND FITNESS
 *  FOR A PARTICULAR PURPOSE ARE DISCLAIMED. IN NO EVENT SHALL THE
 *  COPYRIGHT OWNER OR CONTRIBUTORS BE LIABLE FOR ANY DIRECT, INDIRECT,
 *  INCIDENTAL, SPECIAL, EXEMPLARY, OR CONSEQUENTIAL DAMAGES (INCLUDING,
 *  BUT NOT LIMITED TO, PROCUREMENT OF SUBSTITUTE GOODS OR SERVICES;
 *  LOSS OF USE, DATA, OR PROFITS; OR BUSINESS INTERRUPTION) HOWEVER
 *  CAUSED AND ON ANY THEORY OF LIABILITY, WHETHER IN CONTRACT, STRICT
 *  LIABILITY, OR TORT (INCLUDING NEGLIGENCE OR OTHERWISE) ARISING IN
 *  ANY WAY OUT OF THE USE OF THIS SOFTWARE, EVEN IF ADVISED OF THE
 *  POSSIBILITY OF SUCH DAMAGE.
 *********************************************************************/

/* Author: Ioan Sucan, Jon Binney */

#include <rclcpp/rclcpp.hpp>
#include <moveit_msgs/srv/save_map.hpp>
#include <moveit_msgs/srv/load_map.hpp>
#include <moveit/occupancy_map_monitor/occupancy_map.h>
#include <moveit/occupancy_map_monitor/occupancy_map_monitor.h>
#include <boost/bind.hpp>

namespace occupancy_map_monitor
{
static const rclcpp::Logger LOGGER = rclcpp::get_logger("moveit.ros.occupancy_map_monitor");

OccupancyMapMonitor::OccupancyMapMonitor(const rclcpp::Node::SharedPtr& node, double map_resolution)
  : map_resolution_(map_resolution), debug_info_(false), mesh_handle_count_(0), node_(node), active_(false)
{
  initialize();
}

OccupancyMapMonitor::OccupancyMapMonitor(const rclcpp::Node::SharedPtr& node,
                                         const std::shared_ptr<tf2_ros::Buffer>& tf_buffer,
                                         const std::string& map_frame, double map_resolution)
  : tf_buffer_(tf_buffer)
  , map_frame_(map_frame)
  , map_resolution_(map_resolution)
  , debug_info_(false)
  , mesh_handle_count_(0)
  , node_(node)
{
  initialize();
}

void OccupancyMapMonitor::initialize()
{
  /* load params from param server */
  if (map_resolution_ <= std::numeric_limits<double>::epsilon())
    if (!node_->get_parameter("octomap_resolution", map_resolution_))
    {
      map_resolution_ = 0.1;
      RCLCPP_WARN(LOGGER, "Resolution not specified for Octomap. Assuming resolution = %g instead", map_resolution_);
    }
  RCLCPP_DEBUG(LOGGER, "Using resolution = %lf m for building octomap", map_resolution_);

  if (map_frame_.empty())
    if (!node_->get_parameter("octomap_frame", map_frame_))
      if (tf_buffer_)
        RCLCPP_WARN(LOGGER, "No target frame specified for Octomap. No transforms will be applied to received data.");

  if (!tf_buffer_ && !map_frame_.empty())
    RCLCPP_WARN(LOGGER, "Target frame specified but no TF instance (buffer) specified."
                        "No transforms will be applied to received data.");

  tree_.reset(new OccMapTree(map_resolution_));
  tree_const_ = tree_;

  std::vector<std::string> sensor_list;
  if (node_->get_parameter("sensors", sensor_list))
  {
    if (!sensor_list.empty())
    {
      for (const auto& sensor : sensor_list)
      {
        if (!node_->has_parameter(sensor + ".sensor_plugin"))
        {
          RCLCPP_ERROR(LOGGER, "No sensor plugin specified for octomap updater %s; ignoring.", sensor.c_str());
          continue;
        }

        std::string sensor_plugin;
        node_->get_parameter(sensor + ".sensor_plugin", sensor_plugin);
        if (sensor_plugin.empty() || sensor_plugin[0] == '~')
        {
          RCLCPP_INFO_STREAM(LOGGER, "Skipping octomap updater plugin '" << sensor_plugin << "'");
          continue;
        }

        if (!updater_plugin_loader_)
        {
          try
          {
            updater_plugin_loader_.reset(new pluginlib::ClassLoader<OccupancyMapUpdater>(
                "moveit_ros_occupancy_map_monitor", "occupancy_map_monitor::OccupancyMapUpdater"));
          }
          catch (pluginlib::PluginlibException& ex)
          {
            RCLCPP_FATAL_STREAM(LOGGER, "Exception while creating octomap updater plugin loader " << ex.what());
          }
        }

        OccupancyMapUpdaterPtr up;
        try
        {
          up = updater_plugin_loader_->createUniqueInstance(sensor_plugin);
          up->setMonitor(this);
        }
        catch (pluginlib::PluginlibException& ex)
        {
          RCLCPP_ERROR_STREAM(LOGGER, "Exception while loading octomap updater '" << sensor_plugin << "': " << ex.what()
                                                                                  << std::endl);
        }
        if (up)
        {
          if (!up->initialize(node_))
          {
            RCLCPP_ERROR(LOGGER, "Unable to initialize map updater of type %s (plugin %s)", up->getType().c_str(),
                         sensor_plugin.c_str());
            continue;
          }

          /* pass the params struct directly in to the updater */
          if (!up->setParams(sensor))
          {
            RCLCPP_ERROR_STREAM(LOGGER, "Failed to configure updater of type " << up->getType());
            continue;
          }

          addUpdater(up);
        }
      }
    }
    else
      RCLCPP_ERROR(LOGGER, "List of sensors is empty!");
  }
  else
<<<<<<< HEAD
    RCLCPP_ERROR(LOGGER, "Failed to find 3D sensor plugin parameters for octomap generation");
=======
    ROS_INFO_NAMED(LOGNAME, "No 3D sensor plugin(s) defined for octomap updates");
>>>>>>> 0d0a6a17

  /* advertise a service for loading octomaps from disk */
  auto save_map_service_callback = [this](const std::shared_ptr<rmw_request_id_t> request_header,
                                          const std::shared_ptr<moveit_msgs::srv::SaveMap::Request> request,
                                          std::shared_ptr<moveit_msgs::srv::SaveMap::Response> response) -> bool {
    return saveMapCallback(request_header, request, response);
  };

  auto load_map_service_callback = [this](const std::shared_ptr<rmw_request_id_t> request_header,
                                          const std::shared_ptr<moveit_msgs::srv::LoadMap::Request> request,
                                          std::shared_ptr<moveit_msgs::srv::LoadMap::Response> response) -> bool {
    return loadMapCallback(request_header, request, response);
  };

  save_map_srv_ = node_->create_service<moveit_msgs::srv::SaveMap>("save_map", save_map_service_callback);
  load_map_srv_ = node_->create_service<moveit_msgs::srv::LoadMap>("load_map", load_map_service_callback);
}

void OccupancyMapMonitor::addUpdater(const OccupancyMapUpdaterPtr& updater)
{
  if (updater)
  {
    map_updaters_.push_back(updater);
    updater->publishDebugInformation(debug_info_);
    if (map_updaters_.size() > 1)
    {
      mesh_handles_.resize(map_updaters_.size());
      // when we had one updater only, we passed direcly the transform cache callback to that updater
      if (map_updaters_.size() == 2)
      {
        map_updaters_[0]->setTransformCacheCallback(
            boost::bind(&OccupancyMapMonitor::getShapeTransformCache, this, 0, _1, _2, _3));
        map_updaters_[1]->setTransformCacheCallback(
            boost::bind(&OccupancyMapMonitor::getShapeTransformCache, this, 1, _1, _2, _3));
      }
      else
        map_updaters_.back()->setTransformCacheCallback(
            boost::bind(&OccupancyMapMonitor::getShapeTransformCache, this, map_updaters_.size() - 1, _1, _2, _3));
    }
    else
      updater->setTransformCacheCallback(transform_cache_callback_);
  }
  else
    RCLCPP_ERROR(LOGGER, "NULL updater was specified");
}

void OccupancyMapMonitor::publishDebugInformation(bool flag)
{
  debug_info_ = flag;
  for (OccupancyMapUpdaterPtr& map_updater : map_updaters_)
    map_updater->publishDebugInformation(debug_info_);
}

void OccupancyMapMonitor::setMapFrame(const std::string& frame)
{
  boost::mutex::scoped_lock _(parameters_lock_);  // we lock since an updater could specify a new frame for us
  map_frame_ = frame;
}

ShapeHandle OccupancyMapMonitor::excludeShape(const shapes::ShapeConstPtr& shape)
{
  // if we have just one updater, remove the additional level of indirection
  if (map_updaters_.size() == 1)
    return map_updaters_[0]->excludeShape(shape);

  ShapeHandle h = 0;
  for (std::size_t i = 0; i < map_updaters_.size(); ++i)
  {
    ShapeHandle mh = map_updaters_[i]->excludeShape(shape);
    if (mh)
    {
      if (h == 0)
        h = ++mesh_handle_count_;
      mesh_handles_[i][h] = mh;
    }
  }
  return h;
}

void OccupancyMapMonitor::forgetShape(ShapeHandle handle)
{
  // if we have just one updater, remove the additional level of indirection
  if (map_updaters_.size() == 1)
  {
    map_updaters_[0]->forgetShape(handle);
    return;
  }

  for (std::size_t i = 0; i < map_updaters_.size(); ++i)
  {
    std::map<ShapeHandle, ShapeHandle>::const_iterator it = mesh_handles_[i].find(handle);
    if (it == mesh_handles_[i].end())
      continue;
    map_updaters_[i]->forgetShape(it->second);
  }
}

void OccupancyMapMonitor::setTransformCacheCallback(const TransformCacheProvider& transform_callback)
{
  // if we have just one updater, we connect it directly to the transform provider
  if (map_updaters_.size() == 1)
    map_updaters_[0]->setTransformCacheCallback(transform_callback);
  else
    transform_cache_callback_ = transform_callback;
}

bool OccupancyMapMonitor::getShapeTransformCache(std::size_t index, const std::string& target_frame,
                                                 const rclcpp::Time& target_time, ShapeTransformCache& cache) const
{
  if (transform_cache_callback_)
  {
    ShapeTransformCache temp_cache;
    if (transform_cache_callback_(target_frame, target_time, temp_cache))
    {
      for (std::pair<const ShapeHandle, Eigen::Isometry3d>& it : temp_cache)
      {
        std::map<ShapeHandle, ShapeHandle>::const_iterator jt = mesh_handles_[index].find(it.first);
        if (jt == mesh_handles_[index].end())
        {
          rclcpp::Clock steady_clock(RCL_STEADY_TIME);
          RCLCPP_ERROR_THROTTLE(LOGGER, steady_clock, 1000, "Incorrect mapping of mesh handles");
          return false;
        }
        else
          cache[jt->second] = it.second;
      }
      return true;
    }
    else
      return false;
  }
  else
    return false;
}

bool OccupancyMapMonitor::saveMapCallback(const std::shared_ptr<rmw_request_id_t> request_header,
                                          const std::shared_ptr<moveit_msgs::srv::SaveMap::Request> request,
                                          std::shared_ptr<moveit_msgs::srv::SaveMap::Response> response)
{
  RCLCPP_INFO(LOGGER, "Writing map to %s", request->filename.c_str());
  tree_->lockRead();
  try
  {
    response->success = tree_->writeBinary(request->filename);
  }
  catch (...)
  {
    response->success = false;
  }
  tree_->unlockRead();
  return true;
}

bool OccupancyMapMonitor::loadMapCallback(const std::shared_ptr<rmw_request_id_t> request_header,
                                          const std::shared_ptr<moveit_msgs::srv::LoadMap::Request> request,
                                          std::shared_ptr<moveit_msgs::srv::LoadMap::Response> response)
{
  RCLCPP_INFO(LOGGER, "Reading map from %s", request->filename.c_str());

  /* load the octree from disk */
  tree_->lockWrite();
  try
  {
    response->success = tree_->readBinary(request->filename);
  }
  catch (...)
  {
    RCLCPP_ERROR(LOGGER, "Failed to load map from file");
    response->success = false;
  }
  tree_->unlockWrite();

  if (response->success)
    tree_->triggerUpdateCallback();

  return true;
}

void OccupancyMapMonitor::startMonitor()
{
  active_ = true;
  /* initialize all of the occupancy map updaters */
  for (OccupancyMapUpdaterPtr& map_updater : map_updaters_)
    map_updater->start();
}

void OccupancyMapMonitor::stopMonitor()
{
  active_ = false;
  for (OccupancyMapUpdaterPtr& map_updater : map_updaters_)
    map_updater->stop();
}

OccupancyMapMonitor::~OccupancyMapMonitor()
{
  stopMonitor();
}
}  // namespace occupancy_map_monitor<|MERGE_RESOLUTION|>--- conflicted
+++ resolved
@@ -156,11 +156,7 @@
       RCLCPP_ERROR(LOGGER, "List of sensors is empty!");
   }
   else
-<<<<<<< HEAD
-    RCLCPP_ERROR(LOGGER, "Failed to find 3D sensor plugin parameters for octomap generation");
-=======
-    ROS_INFO_NAMED(LOGNAME, "No 3D sensor plugin(s) defined for octomap updates");
->>>>>>> 0d0a6a17
+    RCLCPP_ERROR(LOGGER, "No 3D sensor plugin(s) defined for octomap updates");
 
   /* advertise a service for loading octomaps from disk */
   auto save_map_service_callback = [this](const std::shared_ptr<rmw_request_id_t> request_header,
