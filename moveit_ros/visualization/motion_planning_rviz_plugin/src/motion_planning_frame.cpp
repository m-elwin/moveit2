--- conflicted
+++ resolved
@@ -162,13 +162,9 @@
     {
       semantic_world_.reset(new moveit::semantic_world::SemanticWorld(ps));
     }
-<<<<<<< HEAD
     else
       semantic_world_.reset();    
   } 
-=======
-  }
->>>>>>> 8595eb12
   catch(std::runtime_error &ex)
   {
     ROS_ERROR("%s", ex.what());
