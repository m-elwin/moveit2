/*********************************************************************
 * Software License Agreement (BSD License)
 *
 *  Copyright (c) 2008, Willow Garage, Inc.
 *  All rights reserved.
 *
 *  Redistribution and use in source and binary forms, with or without
 *  modification, are permitted provided that the following conditions
 *  are met:
 *
 *   * Redistributions of source code must retain the above copyright
 *     notice, this list of conditions and the following disclaimer.
 *   * Redistributions in binary form must reproduce the above
 *     copyright notice, this list of conditions and the following
 *     disclaimer in the documentation and/or other materials provided
 *     with the distribution.
 *   * Neither the name of Willow Garage nor the names of its
 *     contributors may be used to endorse or promote products derived
 *     from this software without specific prior written permission.
 *
 *  THIS SOFTWARE IS PROVIDED BY THE COPYRIGHT HOLDERS AND CONTRIBUTORS
 *  "AS IS" AND ANY EXPRESS OR IMPLIED WARRANTIES, INCLUDING, BUT NOT
 *  LIMITED TO, THE IMPLIED WARRANTIES OF MERCHANTABILITY AND FITNESS
 *  FOR A PARTICULAR PURPOSE ARE DISCLAIMED. IN NO EVENT SHALL THE
 *  COPYRIGHT OWNER OR CONTRIBUTORS BE LIABLE FOR ANY DIRECT, INDIRECT,
 *  INCIDENTAL, SPECIAL, EXEMPLARY, OR CONSEQUENTIAL DAMAGES (INCLUDING,
 *  BUT NOT LIMITED TO, PROCUREMENT OF SUBSTITUTE GOODS OR SERVICES;
 *  LOSS OF USE, DATA, OR PROFITS; OR BUSINESS INTERRUPTION) HOWEVER
 *  CAUSED AND ON ANY THEORY OF LIABILITY, WHETHER IN CONTRACT, STRICT
 *  LIABILITY, OR TORT (INCLUDING NEGLIGENCE OR OTHERWISE) ARISING IN
 *  ANY WAY OUT OF THE USE OF THIS SOFTWARE, EVEN IF ADVISED OF THE
 *  POSSIBILITY OF SUCH DAMAGE.
 *********************************************************************/

/* Author: Dave Coleman */

#pragma once

#include <boost/thread/mutex.hpp>
#include <moveit/macros/class_forward.h>
#include <rviz_common/display.hpp>
#include <rviz_common/panel_dock_widget.hpp>
#include <rviz_common/properties/int_property.hpp>
#include <rviz_common/properties/ros_topic_property.hpp>

#ifndef Q_MOC_RUN
#include <moveit/rviz_plugin_render_tools/robot_state_visualization.h>
#include <moveit/rviz_plugin_render_tools/trajectory_panel.h>
#include <rclcpp/rclcpp.hpp>
#include <moveit/robot_model/robot_model.h>
#include <moveit/robot_state/robot_state.h>
#include <moveit/robot_trajectory/robot_trajectory.h>
#include <moveit_msgs/msg/display_trajectory.hpp>
#endif

<<<<<<< HEAD
=======
namespace rviz
{
class Robot;
class Shape;
class Property;
class IntProperty;
class StringProperty;
class BoolProperty;
class FloatProperty;
class RosTopicProperty;
class EditableEnumProperty;
class ColorProperty;
class MovableText;
}  // namespace rviz

>>>>>>> a5864ccc
namespace moveit_rviz_plugin
{
MOVEIT_CLASS_FORWARD(TrajectoryVisualization)

class TrajectoryVisualization : public QObject
{
  Q_OBJECT

public:
  /**
   * \brief Playback a trajectory from a planned path
   * \param widget - either a rviz::Display or rviz::Property
   * \param display - the rviz::Display from the parent
   * \return true on success
   */
  TrajectoryVisualization(rviz_common::properties::Property* widget, rviz_common::Display* display);

  ~TrajectoryVisualization() override;

  virtual void update(float wall_dt, float ros_dt);
  virtual void reset();

<<<<<<< HEAD
  void onInitialize(const rclcpp::Node::SharedPtr& node, Ogre::SceneNode* scene_node,
                    rviz_common::DisplayContext* context);
  void onRobotModelLoaded(const robot_model::RobotModelConstPtr& robot_model);
=======
  void onInitialize(Ogre::SceneNode* scene_node, rviz::DisplayContext* context, const ros::NodeHandle& update_nh);
  void onRobotModelLoaded(const moveit::core::RobotModelConstPtr& robot_model);
>>>>>>> a5864ccc
  void onEnable();
  void onDisable();
  void setName(const QString& name);

  void dropTrajectory();

public Q_SLOTS:
  void interruptCurrentDisplay();
  void setDefaultAttachedObjectColor(const QColor& color);

private Q_SLOTS:

  /**
   * \brief Slot Event Functions
   */
  void changedDisplayPathVisualEnabled();
  void changedDisplayPathCollisionEnabled();
  void changedRobotPathAlpha();
  void changedLoopDisplay();
  void changedShowTrail();
  void changedTrailStepSize();
  void changedTrajectoryTopic();
  void changedStateDisplayTime();
  void changedRobotColor();
  void enabledRobotColor();
  void trajectorySliderPanelVisibilityChange(bool enable);

protected:
  /**
   * \brief ROS callback for an incoming path message
   */
  void incomingDisplayTrajectory(const moveit_msgs::msg::DisplayTrajectory::ConstSharedPtr msg);
  float getStateDisplayTime();
  void clearTrajectoryTrail();

  // Handles actually drawing the robot along motion plans
  RobotStateVisualizationPtr display_path_robot_;
  std_msgs::msg::ColorRGBA default_attached_object_color_;

  // Handle colouring of robot
  void setRobotColor(rviz_default_plugins::robot::Robot* robot, const QColor& color);
  void unsetRobotColor(rviz_default_plugins::robot::Robot* robot);

  robot_trajectory::RobotTrajectoryPtr displaying_trajectory_message_;
  robot_trajectory::RobotTrajectoryPtr trajectory_message_to_display_;
  std::vector<RobotStateVisualizationUniquePtr> trajectory_trail_;
  rclcpp::Subscription<moveit_msgs::msg::DisplayTrajectory>::SharedPtr trajectory_topic_sub_;
  bool animating_path_;
  bool drop_displaying_trajectory_;
  int current_state_;
  float current_state_time_;
  boost::mutex update_trajectory_message_;

  moveit::core::RobotModelConstPtr robot_model_;
  moveit::core::RobotStatePtr robot_state_;

  // Pointers from parent display taht we save
  rviz_common::Display* display_;  // the parent display that this class populates
  rviz_common::properties::Property* widget_;
  Ogre::SceneNode* scene_node_;
  rviz_common::DisplayContext* context_;
  rclcpp::Node::SharedPtr node_;
  TrajectoryPanel* trajectory_slider_panel_;
  rviz_common::PanelDockWidget* trajectory_slider_dock_panel_;

  // Properties
  rviz_common::properties::BoolProperty* display_path_visual_enabled_property_;
  rviz_common::properties::BoolProperty* display_path_collision_enabled_property_;
  rviz_common::properties::EditableEnumProperty* state_display_time_property_;
  rviz_common::properties::RosTopicProperty* trajectory_topic_property_;
  rviz_common::properties::FloatProperty* robot_path_alpha_property_;
  rviz_common::properties::BoolProperty* loop_display_property_;
  rviz_common::properties::BoolProperty* trail_display_property_;
  rviz_common::properties::BoolProperty* interrupt_display_property_;
  rviz_common::properties::ColorProperty* robot_color_property_;
  rviz_common::properties::BoolProperty* enable_robot_color_property_;
  rviz_common::properties::IntProperty* trail_step_size_property_;
};

}  // namespace moveit_rviz_plugin<|MERGE_RESOLUTION|>--- conflicted
+++ resolved
@@ -53,8 +53,6 @@
 #include <moveit_msgs/msg/display_trajectory.hpp>
 #endif
 
-<<<<<<< HEAD
-=======
 namespace rviz
 {
 class Robot;
@@ -70,7 +68,6 @@
 class MovableText;
 }  // namespace rviz
 
->>>>>>> a5864ccc
 namespace moveit_rviz_plugin
 {
 MOVEIT_CLASS_FORWARD(TrajectoryVisualization)
@@ -93,14 +90,9 @@
   virtual void update(float wall_dt, float ros_dt);
   virtual void reset();
 
-<<<<<<< HEAD
   void onInitialize(const rclcpp::Node::SharedPtr& node, Ogre::SceneNode* scene_node,
                     rviz_common::DisplayContext* context);
-  void onRobotModelLoaded(const robot_model::RobotModelConstPtr& robot_model);
-=======
-  void onInitialize(Ogre::SceneNode* scene_node, rviz::DisplayContext* context, const ros::NodeHandle& update_nh);
   void onRobotModelLoaded(const moveit::core::RobotModelConstPtr& robot_model);
->>>>>>> a5864ccc
   void onEnable();
   void onDisable();
   void setName(const QString& name);
