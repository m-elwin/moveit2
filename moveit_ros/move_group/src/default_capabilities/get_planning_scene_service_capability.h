--- conflicted
+++ resolved
@@ -46,14 +46,5 @@
   MoveGroupGetPlanningSceneService();
 
   void initialize() override;
-<<<<<<< HEAD
-
-private:
-  bool getPlanningSceneService(moveit_msgs::srv::GetPlanningScene::Request& req,
-                               moveit_msgs::srv::GetPlanningScene::Response& res);
-
-  ros::ServiceServer get_scene_service_;
-=======
->>>>>>> a5864ccc
 };
 }