--- conflicted
+++ resolved
@@ -82,10 +82,9 @@
       CARTESIAN_PATH_SERVICE_NAME, std::bind(&MoveGroupCartesianPathService::computeService, this, _1, _2, _3));
 }
 
-bool MoveGroupCartesianPathService::computeService(
-    const std::shared_ptr<rmw_request_id_t> request_header,
-    const std::shared_ptr<moveit_msgs::srv::GetCartesianPath::Request> req,
-    std::shared_ptr<moveit_msgs::srv::GetCartesianPath::Response> res)
+bool MoveGroupCartesianPathService::computeService(const std::shared_ptr<rmw_request_id_t> request_header,
+                                                   const std::shared_ptr<moveit_msgs::srv::GetCartesianPath::Request> req,
+                                                   std::shared_ptr<moveit_msgs::srv::GetCartesianPath::Response> res)
 {
   RCLCPP_INFO(LOGGER, "Received request to compute Cartesian path");
   context_->planning_scene_monitor_->updateFrameTransforms();
@@ -152,20 +151,12 @@
                 kset->empty() ? nullptr : kset.get(), boost::placeholders::_1, boost::placeholders::_2,
                 boost::placeholders::_3);
           }
-<<<<<<< HEAD
           bool global_frame = !moveit::core::Transforms::sameFrame(link_name, req->header.frame_id);
-          RCLCPP_INFO(LOGGER, "Attempting to follow %u waypoints for link '%s' using a step of %lf m "
-                              "and jump threshold %lf (in %s reference frame)",
+          RCLCPP_INFO(LOGGER,
+                      "Attempting to follow %u waypoints for link '%s' using a step of %lf m "
+                      "and jump threshold %lf (in %s reference frame)",
                       (unsigned int)waypoints.size(), link_name.c_str(), req->max_step, req->jump_threshold,
                       global_frame ? "global" : "link");
-=======
-          bool global_frame = !moveit::core::Transforms::sameFrame(link_name, req.header.frame_id);
-          ROS_INFO_NAMED(getName(),
-                         "Attempting to follow %u waypoints for link '%s' using a step of %lf m "
-                         "and jump threshold %lf (in %s reference frame)",
-                         (unsigned int)waypoints.size(), link_name.c_str(), req.max_step, req.jump_threshold,
-                         global_frame ? "global" : "link");
->>>>>>> 7ad2bc7b
           std::vector<moveit::core::RobotStatePtr> traj;
           res->fraction = moveit::core::CartesianInterpolator::computeCartesianPath(
               &start_state, jmg, traj, start_state.getLinkModel(link_name), waypoints, global_frame,
